"""ID Search module."""

from threading import Lock as _Lock

from .. import clientweb as _web
from ..magnet.excdata import ExcitationData as _ExcitationData

from .ps_search import PSSearch as _PSSearch


class IDSearch:
    """ID Search Class."""

    _beamline2idname = {
        'CARNAUBA': 'SI-06SB:ID-Delta21',
        'CATERETE': 'SI-07SP:ID-Delta21',
        'EMA':      'SI-08SB:ID-APU19',
        'MANACA':   'SI-09SA:ID-APU22',
        'SABIA':    'SI-10SB:ID-Delta52',
        'IPE':      'SI-11SP:ID-Delta52',
        'COLIBRI':  'SI-12SB:ID-Delta52',
        'HARPIA':   'SI-14SB:ID-Delta21',
        'SAGUI':    'SI-15SP:ID-Delta21',
        'INGA':     'SI-16SB:ID-Delta21',
        'SAPUCAIA': 'SI-17SA:ID-APU19',
        'PAINEIRA': 'SI-18SB:ID-Delta21',
    }
    _idname2beamline = {v: k for k, v in _beamline2idname.items()}

    _idname_2_orbitcorr = {
        'SI-09SA:ID-APU22': (
            'SI-09SA:PS-CH-1', 'SI-09SA:PS-CH-2',
            'SI-09SA:PS-CH-3', 'SI-09SA:PS-CH-4',
            'SI-09SA:PS-CV-1', 'SI-09SA:PS-CV-2',
            'SI-09SA:PS-CV-3', 'SI-09SA:PS-CV-4',
        )
    }

    _idname_2_orbitffwd_fname = {
        'SI-09SA:ID-APU22': 'si-id-apu22-ffwd-09sa',
    }

    _idname_2_orbitffwd_dict = dict()

    _lock = _Lock()

    @staticmethod
    def conv_idname_2_beamline(idname):
        """Return the beam line name corresponding to sector."""
        if idname in IDSearch._idname2beamline.keys():
            return IDSearch._idname2beamline[idname]
        return None

    @staticmethod
    def conv_beamline_2_idname(beamline):
        """Return the beam line name corresponding to idname."""
        if beamline in IDSearch._beamline2idname.keys():
            return IDSearch._beamline2idname[beamline]
        return None

    @staticmethod
    def get_idname_2_beamline_dict():
        """Return idname to beamline dictionary."""
        return IDSearch._idname2beamline.copy()

    @staticmethod
<<<<<<< HEAD
    def get_beamline_2_subsection_dict():
        """Return beamline to subsection dictionary."""
        return IDSearch._beamline2subsection.copy()

    @staticmethod
    def get_idnames(filters=None):
        """Return a sorted and filtered list of all ID names."""
        filters_ = dict()
        if filters:
            filters_.update(filters)
        filters_['dis'] = 'ID'
        return _PSSearch.get_psnames(filters_)

    @staticmethod
    def conv_idname_2_orbitcorr(idname):
        """Return list of orbit correctors of a given ID."""
        return IDSearch._idname_2_orbitcorr[idname]

    @staticmethod
    def conv_idname_2_orbitffwd(idname):
        """Convert idname to orbit ffwd."""
        IDSearch._reload_idname_2_orbitffwd_dict(idname)
        return IDSearch._idname_2_orbitffwd_dict[idname]

    # --- private methods ---

    @staticmethod
    def _reload_idname_2_orbitffwd_dict(idname):
        """Load ID ffwd data."""
        with IDSearch._lock:
            if idname in IDSearch._idname_2_orbitffwd_dict:
                return
            if not _web.server_online():
                raise Exception(
                    'could not read "' + str(idname) + '" from web server!')
            ffwd_fname = IDSearch._idname_2_orbitffwd_fname[idname]
            IDSearch._idname_2_orbitffwd_dict[idname] = \
                _ExcitationData(filename_web=ffwd_fname + '.txt')
=======
    def get_beamline_2_idname_dict():
        """Return beamline to idname dictionary."""
        return IDSearch._beamline2idname.copy()
>>>>>>> 19df0452
<|MERGE_RESOLUTION|>--- conflicted
+++ resolved
@@ -64,10 +64,9 @@
         return IDSearch._idname2beamline.copy()
 
     @staticmethod
-<<<<<<< HEAD
-    def get_beamline_2_subsection_dict():
-        """Return beamline to subsection dictionary."""
-        return IDSearch._beamline2subsection.copy()
+    def get_beamline_2_idname_dict():
+        """Return beamline to idname dictionary."""
+        return IDSearch._beamline2idname.copy()
 
     @staticmethod
     def get_idnames(filters=None):
@@ -85,7 +84,7 @@
 
     @staticmethod
     def conv_idname_2_orbitffwd(idname):
-        """Convert idname to orbit ffwd."""
+        """Convert idname to orbit feedforward excdata."""
         IDSearch._reload_idname_2_orbitffwd_dict(idname)
         return IDSearch._idname_2_orbitffwd_dict[idname]
 
@@ -102,9 +101,4 @@
                     'could not read "' + str(idname) + '" from web server!')
             ffwd_fname = IDSearch._idname_2_orbitffwd_fname[idname]
             IDSearch._idname_2_orbitffwd_dict[idname] = \
-                _ExcitationData(filename_web=ffwd_fname + '.txt')
-=======
-    def get_beamline_2_idname_dict():
-        """Return beamline to idname dictionary."""
-        return IDSearch._beamline2idname.copy()
->>>>>>> 19df0452
+                _ExcitationData(filename_web=ffwd_fname + '.txt')