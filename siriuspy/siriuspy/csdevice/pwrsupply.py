--- conflicted
+++ resolved
@@ -8,11 +8,7 @@
 from siriuspy.pwrsupply.siggen import DEFAULT_SIGGEN_CONFIG as _DEF_SIGG_CONF
 from siriuspy.csdevice.const import Const
 
-<<<<<<< HEAD
-MIN_WFMSIZE = 2001
-=======
 # MIN_WFMSIZE = 2001
->>>>>>> 7487805c
 MAX_WFMSIZE = 4000
 DEFAULT_SIGGEN_CONFIG = _DEF_SIGG_CONF
 DEFAULT_WFMDATA = (0.0, ) * MAX_WFMSIZE
