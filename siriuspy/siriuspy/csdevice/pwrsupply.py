"""Power Supply Control System Devices."""

import copy as _copy

from siriuspy.csdevice.enumtypes import EnumTypes as _et
from siriuspy.search import PSSearch as _PSSearch
from siriuspy.search import MASearch as _MASearch
from siriuspy.pwrsupply.siggen import DEFAULT_SIGGEN_CONFIG as _DEF_SIGG_CONF
from siriuspy.csdevice.const import Const

# MIN_WFMSIZE = 2001
MAX_WFMSIZE = 4000
DEFAULT_SIGGEN_CONFIG = _DEF_SIGG_CONF
DEFAULT_WFMDATA = (0.0, ) * MAX_WFMSIZE

default_ps_current_precision = 4
default_pu_current_precision = 4
_default_ps_current_unit = None
_default_pu_current_unit = None

# TODO: cleanup this module !!!!
# TODO: Add properties to power EPICS supply devices:
# DSPLoop-Mon: 'Off', 'On'

# --- power supply enums ---

ps_models = ('Empty',
             'FBP', 'FBP_DCLink',
             'FAC_ACDC', 'FAC_DCDC',
             'FAC_2S_ACDC', 'FAC_2S_DCDC',
             'FAC_2P4S_ACDC', 'FAC_2P4S_DCDC',
             'FAP',
             'FAP_4P_Master', 'FAP_4P_Slave',
             'FAP_2P2S_MASTER', 'FAP_2P2S_SLAVE',
             'FBP_SOFB',
             'Commercial',
             'FP')
ps_dsblenbl = ('Dsbl', 'Enbl')
ps_interface = ('Remote', 'Local', 'PCHost')
ps_openloop = ('Close', 'Open')
ps_pwrstate_sel = ('Off', 'On')
ps_pwrstate_sts = ('Off', 'On', 'Initializing')
ps_states = ('Off', 'Interlock', 'Initializing',
             'SlowRef', 'SlowRefSync', 'Cycle', 'RmpWfm', 'MigWfm', 'FastRef')
ps_opmode = ('SlowRef', 'SlowRefSync', 'Cycle', 'RmpWfm', 'MigWfm', 'FastRef')
ps_cmdack = ('OK', 'Local', 'PCHost', 'Interlocked', 'UDC_locked',
             'DSP_TimeOut', 'DSP_Busy', 'Invalid',)
ps_soft_interlock_FBP = (
    'Sobre-temperatura no módulo', 'Reserved',
    'Reserved', 'Reserved',
    'Reserved', 'Reserved', 'Reserved', 'Reserved',
    'Reserved', 'Reserved', 'Reserved', 'Reserved',
    'Reserved', 'Reserved', 'Reserved', 'Reserved',
    'Reserved', 'Reserved', 'Reserved', 'Reserved',
    'Reserved', 'Reserved', 'Reserved', 'Reserved',
    'Reserved', 'Reserved', 'Reserved', 'Reserved',
    'Reserved', 'Reserved', 'Reserved', 'Reserved',)
ps_hard_interlock_FBP = (
    'Sobre-corrente na carga', 'Sobre-tensão na carga',
    'Sobre-tensão no DC-Link', 'Sub-tensão no DC-Link',
    'Falha no relé de entrada do DC-Link',
    'Falha no fusível de entrada do DC-Link',
    'Falha nos drivers do módulo', 'Reserved',
    'Reserved', 'Reserved', 'Reserved', 'Reserved',
    'Reserved', 'Reserved', 'Reserved', 'Reserved',
    'Reserved', 'Reserved', 'Reserved', 'Reserved',
    'Reserved', 'Reserved', 'Reserved', 'Reserved',
    'Reserved', 'Reserved', 'Reserved', 'Reserved',
    'Reserved', 'Reserved', 'Reserved', 'Reserved',)
ps_soft_interlock_FBP_DCLink = (
    'Reserved', 'Reserved', 'Reserved', 'Reserved',
    'Reserved', 'Reserved', 'Reserved', 'Reserved',
    'Reserved', 'Reserved', 'Reserved', 'Reserved',
    'Reserved', 'Reserved', 'Reserved', 'Reserved',
    'Reserved', 'Reserved', 'Reserved', 'Reserved',
    'Reserved', 'Reserved', 'Reserved', 'Reserved',
    'Reserved', 'Reserved', 'Reserved', 'Reserved',
    'Reserved', 'Reserved', 'Reserved', 'Reserved',)
ps_hard_interlock_FBP_DCLink = (
    'Falha na fonte 1', 'Falha na fonte 2',
    'Falha na fonte 3', 'Sobre-tensão da saída do bastidor DC-Link',
    'Sobre-tensão da fonte 1', 'Sobre-tensão na fonte 2',
    'Sobre-tensão na fonte 3', 'Sub-tensão da saída do bastidor DC-Link',
    'Sub-tensão na fonte 1', 'Sub-tensão na fonte 2',
    'Sub-tensão na fonte 3', 'Sensor de fumaça',
    'Interlock externo', 'Reserved', 'Reserved', 'Reserved',
    'Reserved', 'Reserved', 'Reserved', 'Reserved',
    'Reserved', 'Reserved', 'Reserved', 'Reserved',
    'Reserved', 'Reserved', 'Reserved', 'Reserved',
    'Reserved', 'Reserved', 'Reserved', 'Reserved',)
ps_soft_interlock_FAC = (
    'Sobre-temperatura nos indutores',  'Sobre-temperatura nos indutores',
    'Falha no DCCT 1', 'Falha no DCCT 2',
    'Alta diferença entre DCCTs',
    'Falha na leitura da corrente na carga do DCCT 1',
    'Falha na leitura da corrente na carga do DCCT 2', 'Reserved',
    'Reserved', 'Reserved', 'Reserved', 'Reserved',
    'Reserved', 'Reserved', 'Reserved', 'Reserved',
    'Reserved', 'Reserved', 'Reserved', 'Reserved',
    'Reserved', 'Reserved', 'Reserved', 'Reserved',
    'Reserved', 'Reserved', 'Reserved', 'Reserved',
    'Reserved', 'Reserved', 'Reserved', 'Reserved',)
ps_hard_interlock_FAC = (
    'Sobre-corrente na carga', 'Sobre-corrente na carga',
    'Sobre-tensão no DC-Link', 'Sub-tensão no DC-Link',
    'Falha nos drivers do módulo', 'Reserved', 'Reserved', 'Reserved',
    'Reserved', 'Reserved', 'Reserved', 'Reserved',
    'Reserved', 'Reserved', 'Reserved', 'Reserved',
    'Reserved', 'Reserved', 'Reserved', 'Reserved',
    'Reserved', 'Reserved', 'Reserved', 'Reserved',
    'Reserved', 'Reserved', 'Reserved', 'Reserved',
    'Reserved', 'Reserved', 'Reserved', 'Reserved',)
ps_soft_interlock_FAC_ACDC = (
    'Sobre-temperatura no dissipador', 'Sobre-temperatura nos indutores',
    'Reserved', 'Reserved',
    'Reserved', 'Reserved', 'Reserved', 'Reserved',
    'Reserved', 'Reserved', 'Reserved', 'Reserved',
    'Reserved', 'Reserved', 'Reserved', 'Reserved',
    'Reserved', 'Reserved', 'Reserved', 'Reserved',
    'Reserved', 'Reserved', 'Reserved', 'Reserved',
    'Reserved', 'Reserved', 'Reserved', 'Reserved',
    'Reserved', 'Reserved', 'Reserved', 'Reserved',)
ps_hard_interlock_FAC_ACDC = (
    'Sobre-tensão no banco de capacitores',
    'Sobre-tensão na saída do retificador',
    'Sub-tensão na saída do retificador',
    'Sobre-corrente na saída do retificador',
    'Falha no driver do IGBT', 'Falha no contator de entrada AC trifásica',
    'Reserved', 'Reserved',
    'Reserved', 'Reserved', 'Reserved', 'Reserved',
    'Reserved', 'Reserved', 'Reserved', 'Reserved',
    'Reserved', 'Reserved', 'Reserved', 'Reserved',
    'Reserved', 'Reserved', 'Reserved', 'Reserved',
    'Reserved', 'Reserved', 'Reserved', 'Reserved',
    'Reserved', 'Reserved', 'Reserved', 'Reserved',)
ps_cycle_type = ('Sine', 'DampedSine', 'Trapezoidal')
ps_sync_mode = ('Off', 'Cycle', 'RmpEnd', 'MigEnd')


# --- power supply constants definition class ---


Const.add_field('Models', ps_models)
Const.add_field('DsblEnbl', ps_dsblenbl)
Const.add_field('Interface', ps_interface)
Const.add_field('OpenLoop', ps_openloop)
Const.add_field('States', ps_states)
Const.add_field('PwrState', ps_pwrstate_sel)
Const.add_field('OpMode', ps_opmode)
Const.add_field('CmdAck', ps_cmdack)
Const.add_field('CycleType', ps_cycle_type)
Const.add_field('SyncMode', ps_sync_mode)


# --- power supply databases ---


def get_ps_current_unit():
    """Return power supply current unit."""
    global _default_ps_current_unit
    if _default_ps_current_unit is None:
        _default_ps_current_unit = _PSSearch.get_splims_unit('FBP')
    return _default_ps_current_unit


def get_pu_current_unit():
    """Return pulsed power supply 'current' unit."""
    global _default_pu_current_unit
    if _default_pu_current_unit is None:
        _default_pu_current_unit = _PSSearch.get_splims_unit('')
    return _default_pu_current_unit


def get_common_propty_database():
    """Return database entries to all BSMP-like devices."""
    db = {
        'Version-Cte': {'type': 'str', 'value': 'UNDEF'},
        'CtrlMode-Mon': {'type': 'enum', 'enums': ps_interface,
                         'value': _et.idx.Remote},
        # Common Variables
        'PwrState-Sel': {'type': 'enum', 'enums': ps_pwrstate_sel,
                         'value': _et.idx.Off},
        'PwrState-Sts': {'type': 'enum', 'enums': ps_pwrstate_sts,
                         'value': _et.idx.Off},
        'CtrlLoop-Sel': {'type': 'enum', 'enums': ps_openloop,
                         'value': Const.OpenLoop.Open},
        'CtrlLoop-Sts': {'type': 'enum', 'enums': ps_openloop,
                         'value': Const.OpenLoop.Open},
        'OpMode-Sel': {'type': 'enum', 'enums': ps_opmode,
                       'value': _et.idx.SlowRef},
        'OpMode-Sts': {'type': 'enum', 'enums': ps_opmode,
                       'value': _et.idx.SlowRef},
        # PRU
        'PRUSyncMode-Mon': {'type': 'enum', 'enums': ps_sync_mode,
                            'value': Const.SyncMode.Off},
        'PRUBlockIndex-Mon': {'type': 'int', 'value': 0},
        'PRUSyncPulseCount-Mon': {'type': 'int', 'value': 0},
        'PRUCtrlQueueSize-Mon': {'type': 'int', 'value': 0,
                                 'high': 50, 'hihi': 50},
        # Interlocks
        'IntlkSoft-Mon':    {'type': 'int',    'value': 0},
        'IntlkHard-Mon':    {'type': 'int',    'value': 0},

        'Reset-Cmd': {'type': 'int', 'value': 0},

    }
    return db


def get_basic_propty_database():
    """Return database entries to all power-supply-like devices."""
    db = get_common_propty_database()
    db.update({
        'Current-SP': {'type': 'float', 'value': 0.0,
                       'prec': default_ps_current_precision},
        'Current-RB': {'type': 'float', 'value': 0.0,
                       'prec': default_ps_current_precision},
        'CurrentRef-Mon': {'type': 'float', 'value': 0.0,
                           'prec': default_ps_current_precision},
        'Current-Mon': {'type': 'float',  'value': 0.0,
                        'prec': default_ps_current_precision},
        # Commands
        'Abort-Cmd': {'type': 'int', 'value': 0},
        # Cycle
        'CycleEnbl-Mon': {'type': 'int', 'value': 0},
        'CycleType-Sel': {'type': 'enum', 'enums': ps_cycle_type,
                          'value': DEFAULT_SIGGEN_CONFIG[0]},
        'CycleType-Sts': {'type': 'enum', 'enums': ps_cycle_type,
                          'value': DEFAULT_SIGGEN_CONFIG[0]},
        'CycleNrCycles-SP': {'type': 'int', 'value': DEFAULT_SIGGEN_CONFIG[1]},
        'CycleNrCycles-RB': {'type': 'int', 'value': DEFAULT_SIGGEN_CONFIG[1]},
        'CycleFreq-SP': {'type': 'float', 'value': DEFAULT_SIGGEN_CONFIG[2],
                         'unit': 'Hz', 'prec': 4},
        'CycleFreq-RB': {'type': 'float', 'value': DEFAULT_SIGGEN_CONFIG[2],
                         'unit': 'Hz', 'prec': 4},
        'CycleAmpl-SP': {'type': 'float', 'value': DEFAULT_SIGGEN_CONFIG[3]},
        'CycleAmpl-RB': {'type': 'float', 'value': DEFAULT_SIGGEN_CONFIG[3]},
        'CycleOffset-SP': {'type': 'float', 'value': DEFAULT_SIGGEN_CONFIG[4]},
        'CycleOffset-RB': {'type': 'float', 'value': DEFAULT_SIGGEN_CONFIG[4]},
        'CycleAuxParam-SP': {'type': 'float', 'count': 4,
                             'value': DEFAULT_SIGGEN_CONFIG[5:9]},
        'CycleAuxParam-RB': {'type': 'float', 'count': 4,
                             'value': DEFAULT_SIGGEN_CONFIG[5:9]},
        'CycleIndex-Mon': {'type': 'int', 'value': 0},
        # Wfm
        'WfmIndex-Mon': {'type': 'int', 'value': 0},
        'WfmData-SP': {'type': 'float', 'count': MAX_WFMSIZE,
                       'value': list(DEFAULT_WFMDATA),
                       'prec': default_ps_current_precision},
        'WfmData-RB': {'type': 'float', 'count': MAX_WFMSIZE,
                       'value': list(DEFAULT_WFMDATA),
                       'prec': default_ps_current_precision},
    })
    return db


def get_common_pu_propty_database():
    """Return database of common to all pulsed pwrsupply PVs."""
    # S TB-04:PU-InjSept
    # S TS-01:PU-EjeSeptF
    # S TS-01:PU-EjeSeptG
    # S TS-04:PU-InjSeptG-1
    # S TS-04:PU-InjSeptG-2
    # S TS-04:PU-InjSeptF
    # K BO-01D:PU-InjKckr
    # K BO-48D:PU-EjeKckr
    # K SI-01SA:PU-InjDpKckr
    # P SI-19C4:PU-PingV
    db = {
        'Version-Cte': {'type': 'str', 'value': 'UNDEF'},
        'CtrlMode-Mon': {'type': 'enum', 'enums': ps_interface,
                         'value': _et.idx.Remote},
        'PwrState-Sel': {'type': 'enum', 'enums': ps_pwrstate_sel,
                         'value': _et.idx.Off},
        'PwrState-Sts': {'type': 'enum', 'enums': ps_pwrstate_sts,
                         'value': _et.idx.Off},
        'Reset-Cmd': {'type': 'int', 'value': 0},
        'Pulse-Sel': {'type': 'enum', 'enums': _et.enums('DsblEnblTyp'),
                      'value': _et.idx.Dsbl},
        # 'Pulse-Sts': {'type': 'enum', 'enums': _et.enums('DsblEnblTyp'),
        #               'value': _et.idx.Dsbl},
        'Voltage-SP': {'type': 'float', 'value': 0.0,
                       'prec': default_pu_current_precision},
        'Voltage-RB': {'type': 'float', 'value': 0.0,
                       'prec': default_pu_current_precision},
        'Voltage-Mon': {'type': 'float', 'value': 0.0,
                        'prec': default_pu_current_precision},
        'Intlk1-Mon': {'type': 'int', 'value': 0},
        'Intlk2-Mon': {'type': 'int', 'value': 0},
        'Intlk3-Mon': {'type': 'int', 'value': 0},
        'Intlk4-Mon': {'type': 'int', 'value': 0},
        'Intlk5-Mon': {'type': 'int', 'value': 0},
        'Intlk6-Mon': {'type': 'int', 'value': 0},
        'Intlk1Label-Cte': {'type': 'str', 'value': 'Intlk1'},
        'Intlk2Label-Cte': {'type': 'str', 'value': 'Intlk2'},
        'Intlk3Label-Cte': {'type': 'str', 'value': 'Intlk3'},
        'Intlk4Label-Cte': {'type': 'str', 'value': 'Intlk4'},
        'Intlk5Label-Cte': {'type': 'str', 'value': 'Intlk5'},
        'Intlk6Label-Cte': {'type': 'str', 'value': 'Intlk6'},
    }
    return db


def get_common_pu_SI_InjKicker_propty_database():
    """Return database of SI injection kicker."""
    # K SI-01SA:PU-InjNLKckr
    db = get_common_pu_propty_database()
    # 'Comissioning': On-Axis magnet
    # 'Accumulation': Non-linear kicker
    db.update({
        'OpMode-Sel': {'type': 'enum',
                       'enums': ['Comissioning', 'Accumulation'],
                       'value': 0},
        'OpMode-Sts': {'type': 'enum',
                       'enums': ['Comissioning', 'Accumulation'],
                       'value': 0},
    })


def get_ps_propty_database(psmodel, pstype):
    """Return property database of a LNLS power supply type device."""
    propty_db = _get_model_db(psmodel)
    _set_limits(pstype, propty_db)
    return propty_db


def get_pu_propty_database(pstype):
    """Return database definition for a pulsed power supply type."""
    propty_db = get_common_pu_propty_database()
    signals_lims = ('Voltage-SP', 'Voltage-RB', 'Voltage-Mon')
    signals_unit = signals_lims
    for propty, db in propty_db.items():
        # set setpoint limits in database
        if propty in signals_lims:
            db['lolo'] = _PSSearch.get_splims(pstype, 'lolo')
            db['low'] = _PSSearch.get_splims(pstype, 'low')
            db['lolim'] = _PSSearch.get_splims(pstype, 'lolim')
            db['hilim'] = _PSSearch.get_splims(pstype, 'hilim')
            db['high'] = _PSSearch.get_splims(pstype, 'high')
            db['hihi'] = _PSSearch.get_splims(pstype, 'hihi')
        # define unit of current
        if propty in signals_unit:
            db['unit'] = get_ps_current_unit()
    return propty_db


def get_ma_propty_database(maname):
    """Return property database of a magnet type device."""
    current_alarm = ('Current-SP', 'Current-RB',
                     'CurrentRef-Mon', 'Current-Mon', )
    current_pvs = current_alarm  # + ('WfmData-SP', 'WfmData-RB')
    psnames = _MASearch.conv_psmaname_2_psnames(maname)
    psmodel = _PSSearch.conv_psname_2_psmodel(psnames[0])
    unit = _MASearch.get_splims_unit(psmodel=psmodel)
    magfunc_dict = _MASearch.conv_maname_2_magfunc(maname)
    pstype = _PSSearch.conv_psname_2_pstype(psnames[0])
    propty_db = get_ps_propty_database(psmodel, pstype)
    db = {}

    for psname, magfunc in magfunc_dict.items():
        db[psname] = _copy.deepcopy(propty_db)
        # set appropriate PS limits and unit
        for field in ["-SP", "-RB", "Ref-Mon", "-Mon"]:
            db[psname]['Current' + field]['lolo'] = \
                _MASearch.get_splims(maname, 'lolo')
            db[psname]['Current' + field]['low'] = \
                _MASearch.get_splims(maname, 'low')
            db[psname]['Current' + field]['lolim'] = \
                _MASearch.get_splims(maname, 'lolim')
            db[psname]['Current' + field]['hilim'] = \
                _MASearch.get_splims(maname, 'hilim')
            db[psname]['Current' + field]['high'] = \
                _MASearch.get_splims(maname, 'high')
            db[psname]['Current' + field]['hihi'] = \
                _MASearch.get_splims(maname, 'hihi')
        for propty in current_pvs:
            db[psname][propty]['unit'] = unit[0]
        # set approriate MA limits and unit
        if magfunc in ('quadrupole', 'quadrupole-skew'):
            strength_name = 'KL'
            unit = '1/m'
        elif magfunc == 'sextupole':
            strength_name = 'SL'
            unit = '1/m^2'
        elif magfunc == 'dipole':
            strength_name = 'Energy'
            unit = 'Gev'
        elif magfunc in ('corrector-vertical', 'corrector-horizontal'):
            strength_name = 'Kick'
            unit = 'rad'

        db[psname][strength_name + '-SP'] = \
            _copy.deepcopy(db[psname]['Current-SP'])
        db[psname][strength_name + '-SP']['unit'] = unit
        db[psname][strength_name + '-RB'] = \
            _copy.deepcopy(db[psname]['Current-RB'])
        db[psname][strength_name + '-RB']['unit'] = unit
        db[psname][strength_name + 'Ref-Mon'] = \
            _copy.deepcopy(db[psname]['CurrentRef-Mon'])
        db[psname][strength_name + 'Ref-Mon']['unit'] = unit
        db[psname][strength_name + '-Mon'] = \
            _copy.deepcopy(db[psname]['Current-Mon'])
        db[psname][strength_name + '-Mon']['unit'] = unit

        for field in ["-SP", "-RB", "Ref-Mon", "-Mon"]:
            db[psname][strength_name + field]['lolo'] = 0.0
            db[psname][strength_name + field]['low'] = 0.0
            db[psname][strength_name + field]['lolim'] = 0.0
            db[psname][strength_name + field]['hilim'] = 0.0
            db[psname][strength_name + field]['high'] = 0.0
            db[psname][strength_name + field]['hihi'] = 0.0

    return db


def get_pm_propty_database(maname):
    """Return property database of a pulsed magnet type device."""
    if 'InjNLKckr' in maname or 'InjDipKckr' in maname:
        propty_db = get_common_pu_SI_InjKicker_propty_database()
    else:
        propty_db = get_common_pu_propty_database()

    psnames = _MASearch.conv_psmaname_2_psnames(maname)
    psmodel = _PSSearch.conv_psname_2_psmodel(psnames[0])
    current_alarm = ('Voltage-SP', 'Voltage-RB', 'Voltage-Mon', )
    unit = _MASearch.get_splims_unit(psmodel=psmodel)
    magfunc_dict = _MASearch.conv_maname_2_magfunc(maname)
    db = {}
    for psname, magfunc in magfunc_dict.items():
        db[psname] = _copy.deepcopy(propty_db)
        # set appropriate PS limits and unit
        for field in ["-SP", "-RB", "-Mon"]:
            db[psname]['Voltage' + field]['lolo'] = \
                _MASearch.get_splims(maname, 'lolo')
            db[psname]['Voltage' + field]['low'] = \
                _MASearch.get_splims(maname, 'low')
            db[psname]['Voltage' + field]['lolim'] = \
                _MASearch.get_splims(maname, 'lolim')
            db[psname]['Voltage' + field]['hilim'] = \
                _MASearch.get_splims(maname, 'hilim')
            db[psname]['Voltage' + field]['high'] = \
                _MASearch.get_splims(maname, 'high')
            db[psname]['Voltage' + field]['hihi'] = \
                _MASearch.get_splims(maname, 'hihi')
        for propty in current_alarm:
            db[psname][propty]['unit'] = unit[0]
        # set approriate MA limits and unit
        if magfunc in ('corrector-vertical', 'corrector-horizontal'):
            db[psname]['Kick-SP'] = _copy.deepcopy(db[psname]['Voltage-SP'])
            db[psname]['Kick-SP']['unit'] = 'rad'
            db[psname]['Kick-RB'] = _copy.deepcopy(db[psname]['Voltage-RB'])
            db[psname]['Kick-RB']['unit'] = 'rad'
            db[psname]['Kick-Mon'] = _copy.deepcopy(db[psname]['Voltage-Mon'])
            db[psname]['Kick-Mon']['unit'] = 'rad'

            for field in ["-SP", "-RB", "-Mon"]:
                db[psname]['Kick' + field]['lolo'] = 0.0
                db[psname]['Kick' + field]['low'] = 0.0
                db[psname]['Kick' + field]['lolim'] = 0.0
                db[psname]['Kick' + field]['hilim'] = 0.0
                db[psname]['Kick' + field]['high'] = 0.0
                db[psname]['Kick' + field]['hihi'] = 0.0
        else:
            raise ValueError('Invalid pulsed magnet power supply type!')
    return db


# Hidden
def _get_ps_FBP_propty_database():
    """Return database with FBP pwrsupply model PVs."""
    propty_db = get_basic_propty_database()
    db_ps = {
        'IntlkSoftLabels-Cte':  {'type': 'string',
                                 'count': len(ps_soft_interlock_FBP),
                                 'value': ps_soft_interlock_FBP},
        'IntlkHardLabels-Cte':  {'type': 'string',
                                 'count': len(ps_hard_interlock_FBP),
                                 'value': ps_hard_interlock_FBP},
    }
    propty_db.update(db_ps)
    return propty_db


def _get_ps_FBP_DCLink_propty_database():
    """Return database with FBP_DCLink pwrsupply model PVs."""
    propty_db = get_common_propty_database()
    db_ps = {
        'Voltage-SP': {'type': 'float', 'value': 0.0,
                       'lolim': 0.0, 'hilim': 100.0, 'prec': 4},
        'Voltage-RB': {'type': 'float', 'value': 0.0,
                       'lolim': 0.0, 'hilim': 100.0, 'prec': 4},
        'VoltageRef-Mon': {'type': 'float', 'value': 0.0,
                           'lolim': 0.0, 'hilim': 100.0, 'prec': 4},
        'Voltage-Mon': {'type': 'float', 'value': 0.0, 'prec': 4},
        'Voltage1-Mon': {'type': 'float', 'value': 0.0, 'prec': 4},
        'Voltage2-Mon': {'type': 'float', 'value': 0.0, 'prec': 4},
        'Voltage3-Mon': {'type': 'float', 'value': 0.0, 'prec': 4},
        'VoltageDig-Mon': {'type': 'int', 'value': 0,
                           'lolim': 0, 'hilim': 255},
        'IntlkSoftLabels-Cte':  {'type': 'string',
                                 'count': len(ps_soft_interlock_FBP_DCLink),
                                 'value': ps_soft_interlock_FBP_DCLink},
        'IntlkHardLabels-Cte':  {'type': 'string',
                                 'count': len(ps_hard_interlock_FBP_DCLink),
                                 'value': ps_hard_interlock_FBP_DCLink},
        'ModulesStatus-Mon': {'type': 'int', 'value': 0},
    }
    propty_db.update(db_ps)
    return propty_db


def _get_ps_FAC_propty_database():
    """Return database with FAC pwrsupply model PVs."""
    # TODO: implement!!!
    propty_db = get_basic_propty_database()
    db_ps = {
        'Current2-Mon': {'type': 'float',  'value': 0.0,
                         'prec': default_ps_current_precision},
        'IntlkSoftLabels-Cte':  {'type': 'string',
                                 'count': len(ps_soft_interlock_FAC),
                                 'value': ps_soft_interlock_FAC},
        'IntlkHardLabels-Cte':  {'type': 'string',
                                 'count': len(ps_hard_interlock_FAC),
                                 'value': ps_hard_interlock_FAC},
    }
    propty_db.update(db_ps)
    return propty_db


def _get_ps_FAC_ACDC_propty_database():
    """Return database with FAC_ACDC pwrsupply model PVs."""
    # TODO: MISSING SETPOINT!!!
    db = {
        'IntlkSoftLabels-Cte':  {'type': 'string',
                                 'count': len(ps_soft_interlock_FAC_ACDC),
                                 'value': ps_soft_interlock_FAC_ACDC},
        'IntlkHardLabels-Cte':  {'type': 'string',
                                 'count': len(ps_hard_interlock_FAC_ACDC),
                                 'value': ps_hard_interlock_FAC_ACDC},
        'CapacitorBankVoltage-Mon': {'type': 'float', 'value': 0.0,
                                     'prec': default_ps_current_precision},
        'RectifierVoltage-Mon': {'type': 'float', 'value': 0.0,
                                 'prec': default_ps_current_precision},
        'RectifierCurrent-Mon': {'type': 'float', 'value': 0.0,
                                 'prec': default_ps_current_precision},
        'HeatSinkTemperature-Mon': {'type': 'float', 'value': 0.0,
                                    'prec': default_ps_current_precision},
        'InductorsTemperature-Mon': {'type': 'float', 'value': 0.0,
                                     'prec': default_ps_current_precision},
        'PWMDutyCycle-Mon': {'type': 'float', 'value': 0.0,
                                     'prec': default_ps_current_precision},
    }
    return db


def _get_ps_FAC_2S_propty_database():
    """Return database with FAC_2S pwrsupply model PVs."""
    # TODO: implement!!!
    return _get_ps_FBP_propty_database()


def _get_ps_FAC_2S_ACDC_propty_database():
    """Return database with FAC_2S pwrsupply model PVs."""
    # TODO: implement!!!
    return _get_ps_FAC_ACDC_propty_database()


def _get_ps_FAC_2P4S_propty_database():
    """Return database with FAC_2P4S pwrsupply model PVs."""
    # TODO: implement!!!
    return _get_ps_FBP_propty_database()


def _get_ps_FAC_2P4S_ACDC_propty_database():
    """Return database with FAC_2P4S pwrsupply model PVs."""
    # TODO: implement!!!
    return _get_ps_FAC_ACDC_propty_database()


def _get_ps_FAP_propty_database():
    """Return database with FAP pwrsupply model PVs."""
    # TODO: implement!!!
    return _get_ps_FBP_propty_database()


def _get_ps_FAP_4P_propty_database():
    """Return database with FAP_4P pwrsupply model PVs."""
    # TODO: implement!!!
    return _get_ps_FBP_propty_database()


def _get_ps_FAP_2P2S_propty_database():
    """Return database with FAP_2P2S pwrsupply model PVs."""
    # TODO: implement!!!
    return _get_ps_FBP_propty_database()


def _get_ps_FAP_4P_Master_propty_database():
    """Return database with FAP_2P2S pwrsupply model PVs."""
    # TODO: implement!!!
    return _get_ps_FBP_propty_database()


def _get_ps_FAP_4P_Slave_propty_database():
    """Return database with FAP_2P2S pwrsupply model PVs."""
    # TODO: implement!!!
    return _get_ps_FBP_propty_database()


def _get_ps_FBP_FOFB_propty_database():
    """Return database with FBP_FOFB pwrsupply model PVs."""
    # TODO: implement!!!
    return _get_ps_FBP_propty_database()


def _get_ps_Commercial_propty_database():
    """Return database with Commercial pwrsupply model PVs."""
    # TODO: implement!!!
    return _get_ps_FBP_propty_database()


def _set_limits(pstype, database):
    signals_lims = ('Current-SP', 'Current-RB',
                    'CurrentRef-Mon', 'Current-Mon', 'Current2-Mon'
                    'CycleAmpl-SP', 'CycleAmpl-RB',
                    'CycleOffset-SP', 'CycleOffset-RB',
                    )
    # TODO: define limits to WfmData as well!
    signals_unit = signals_lims + (
        'WfmData-SP', 'WfmData-RB',
    )
    signals_prec = signals_unit

    for propty, db in database.items():
        # set setpoint limits in database
        if propty in signals_lims:
            db['lolo'] = _PSSearch.get_splims(pstype, 'lolo')
            db['low'] = _PSSearch.get_splims(pstype, 'low')
            db['lolim'] = _PSSearch.get_splims(pstype, 'lolim')
            db['hilim'] = _PSSearch.get_splims(pstype, 'hilim')
            db['high'] = _PSSearch.get_splims(pstype, 'high')
            db['hihi'] = _PSSearch.get_splims(pstype, 'hihi')
        # define unit of current
        if propty in signals_unit:
            db['unit'] = get_ps_current_unit()
        # define prec of current
        if propty in signals_prec:
            db['prec'] = default_ps_current_precision,


def _get_model_db(psmodel):
    if psmodel == 'FBP':
        database = _get_ps_FBP_propty_database()
    elif psmodel in ('FBP_DCLink'):
        database = _get_ps_FBP_DCLink_propty_database()
<<<<<<< HEAD
=======
    elif psmodel in ('FBP_FOFB'):
        database = _get_ps_FBP_FOFB_propty_database()
>>>>>>> bc5c433f

    elif psmodel in ('FAC_DCDC'):
        database = _get_ps_FAC_propty_database()
    elif psmodel in ('FAC_ACDC'):
        database = _get_ps_FAC_ACDC_propty_database()

    elif psmodel in ('FAC_2S_DCDC'):
        database = _get_ps_FAC_2S_propty_database()
    elif psmodel in ('FAC_2S_ACDC'):
        database = _get_ps_FAC_2S_ACDC_propty_database()

    elif psmodel in ('FAC_2P4S_DCDC'):
        database = _get_ps_FAC_2P4S_propty_database()
    elif psmodel in ('FAC_2P4S_ACDC'):
        database = _get_ps_FAC_2P4S_ACDC_propty_database()

<<<<<<< HEAD
    elif psmodel in ('FAP_DCDC'):
=======
    elif psmodel in ('FAP'):
>>>>>>> bc5c433f
        database = _get_ps_FAP_propty_database()
    elif psmodel in ('FAP_2P2S_MASTER'):
        database = _get_ps_FAP_2P2S_propty_database()
    elif psmodel in ('FAP_4P_Master'):
        database = _get_ps_FAP_4P_Master_propty_database()
    elif psmodel in ('FAP_4P_Slave'):
        database = _get_ps_FAP_4P_Slave_propty_database()

    elif psmodel in ('Commercial'):
        database = _get_ps_Commercial_propty_database()
    else:
        raise ValueError(
            'DB for psmodel {} not implemented!'.format(psmodel))
    return database<|MERGE_RESOLUTION|>--- conflicted
+++ resolved
@@ -653,11 +653,8 @@
         database = _get_ps_FBP_propty_database()
     elif psmodel in ('FBP_DCLink'):
         database = _get_ps_FBP_DCLink_propty_database()
-<<<<<<< HEAD
-=======
     elif psmodel in ('FBP_FOFB'):
         database = _get_ps_FBP_FOFB_propty_database()
->>>>>>> bc5c433f
 
     elif psmodel in ('FAC_DCDC'):
         database = _get_ps_FAC_propty_database()
@@ -674,11 +671,7 @@
     elif psmodel in ('FAC_2P4S_ACDC'):
         database = _get_ps_FAC_2P4S_ACDC_propty_database()
 
-<<<<<<< HEAD
-    elif psmodel in ('FAP_DCDC'):
-=======
     elif psmodel in ('FAP'):
->>>>>>> bc5c433f
         database = _get_ps_FAP_propty_database()
     elif psmodel in ('FAP_2P2S_MASTER'):
         database = _get_ps_FAP_2P2S_propty_database()
