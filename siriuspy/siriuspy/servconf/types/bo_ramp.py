"""BO ramp configuration.

Values in _template_dict are arbitrary. They are used just to compare with
corresponding values when a new configuration is tried to be inserted in the
servconf database.
"""
from copy import deepcopy as _dcopy
from siriuspy.csdevice.pwrsupply import MAX_WFMSIZE as _MAX_WFMSIZE
from siriuspy.ramp import util as _util


def get_dict():
    """Return a dict with ramp settings."""
    module_name = __name__.split('.')[-1]
    _dict = {
        'config_type_name': module_name,
        'value': _dcopy(_template_dict)
    }

    return _dict


# _eje_current = 981.7835215242153  # [A] - BO dipole current @ 3 GeV
# _eje_energy = 3.0  # [GeV]
# _i07 = (1, 104, 2480, 2576, 2640, 2736, 3840, 3999)
# _v07 = (0.01, 0.026250000000000006, 1.0339285714285713,
#         1.05, 1.05, 1.0, 0.07, 0.01)
# _ramp_duration = _util.DEFAULT_RAMP_DURATION  # [s]
# _wfm_nrpoints = _MAX_WFMSIZE
# _interval = _ramp_duration / (_wfm_nrpoints - 1.0)


_ramp_dipole = {
    # dipole delay [us]
    'delay': 0.0,
    # number of points in power supply waveforms
    'wfm_nrpoints': _MAX_WFMSIZE,
<<<<<<< HEAD
    # injection time [ms]
    'injection_time': 19.604901225306328,
    'ejection_time': 294.07351837959493,
=======
    # ramp time parameters [ms]
    'duration': _util.DEFAULT_RAMP_DURATION,
    'rampup_start_time': _util.DEFAULT_RAMP_RAMPUP_START_TIME,
    'rampup_stop_time': _util.DEFAULT_RAMP_RAMPUP_STOP_TIME,
    'rampdown_start_time': _util.DEFAULT_RAMP_RAMPDOWN_START_TIME,
    'rampdown_stop_time': _util.DEFAULT_RAMP_RAMPDOWN_STOP_TIME,
    # ramp energy parameters [GeV]
    'start_energy': _util.DEFAULT_RAMP_START_ENERGY,
    'rampup_start_energy': _util.DEFAULT_RAMP_RAMPUP_START_ENERGY,
    'rampup_stop_energy': _util.DEFAULT_RAMP_RAMPUP_STOP_ENERGY,
    'plateau_energy': _util.DEFAULT_RAMP_PLATEAU_ENERGY,
    'rampdown_start_energy': _util.DEFAULT_RAMP_RAMPDOWN_START_ENERGY,
    'rampdown_stop_energy': _util.DEFAULT_RAMP_RAMPDOWN_STOP_ENERGY,
>>>>>>> 7487805c
}

_normalized_configs = [
    # time [ms]            normalized configuration name
    [_util.DEFAULT_RAMP_RAMPUP_START_TIME, 'rampup-start'],
    [_util.DEFAULT_RAMP_RAMPUP_STOP_TIME, 'rampup-stop'],
]

_rf_parameters = {
    # global RF delay [us]
    'delay': 0.0,
}


_template_dict = {
    'injection_time': _util.DEFAULT_RAMP_INJECTION_TIME,  # [ms]
    'ejection_time': _util.DEFAULT_RAMP_EJECTION_TIME,  # [ms]
    'rf_parameters': _rf_parameters,
    'normalized_configs*': _normalized_configs,
    'ramp_dipole': _ramp_dipole,
}<|MERGE_RESOLUTION|>--- conflicted
+++ resolved
@@ -35,11 +35,6 @@
     'delay': 0.0,
     # number of points in power supply waveforms
     'wfm_nrpoints': _MAX_WFMSIZE,
-<<<<<<< HEAD
-    # injection time [ms]
-    'injection_time': 19.604901225306328,
-    'ejection_time': 294.07351837959493,
-=======
     # ramp time parameters [ms]
     'duration': _util.DEFAULT_RAMP_DURATION,
     'rampup_start_time': _util.DEFAULT_RAMP_RAMPUP_START_TIME,
@@ -53,7 +48,6 @@
     'plateau_energy': _util.DEFAULT_RAMP_PLATEAU_ENERGY,
     'rampdown_start_energy': _util.DEFAULT_RAMP_RAMPDOWN_START_ENERGY,
     'rampdown_stop_energy': _util.DEFAULT_RAMP_RAMPDOWN_STOP_ENERGY,
->>>>>>> 7487805c
 }
 
 _normalized_configs = [
