"""Search module."""
import copy as _copy

from siriuspy import util as _util
from siriuspy.namesys import Filter as _Filter
from siriuspy.namesys import SiriusPVName as _SiriusPVName
from siriuspy import servweb as _web
from siriuspy.magnet.excdata import ExcitationData as _ExcitationData


class PSSearch:
    """PS and PU Power Supply Search Class."""

    _pstype_dict = None
    _splims_labels = None
    _splims_ps_unit = None
    _splims_pu_unit = None
    _psnames_list = None
    _pstype_2_psnames_dict = None
    _pstype_2_splims_dict = None
    _pstype_2_excdat_dict = dict()
    _psname_2_psmodel_dict = None

    @staticmethod
    def get_psnames(filters=None):
        """Return a sorted and filtered list of all power supply names."""
        if PSSearch._pstype_2_psnames_dict is None:
            PSSearch._reload_pstype_2_psnames_dict()
        return _Filter.process_filters(PSSearch._psnames_list, filters=filters)

    @staticmethod
    def get_pstype_names():
        """Return sorted list of power supply types."""
        if PSSearch._pstype_dict is None:
            PSSearch._reload_pstype_dict()
        return sorted(set(PSSearch._pstype_dict.keys()))

    @staticmethod
    def get_splims(pstype, label):
        """Return setpoint limit corresponding to given label.

        The label can be either epics' or pcaspy's.
        """
        if PSSearch._pstype_2_splims_dict is None:
            PSSearch._reload_pstype_2_splims_dict()
        if label in PSSearch._splims_labels:
            return PSSearch._pstype_2_splims_dict[pstype][label]
        else:
            label = _util.conv_splims_labels(label)
            return PSSearch._pstype_2_splims_dict[pstype][label]

    @staticmethod
    def get_pstype_dict():
        """Return pstype dictionary.

        With key,value pairs of power supply types and corresponding
        (polarities,mag_function).
        """
        if PSSearch._pstype_dict is None:
            PSSearch._reload_pstype_dict()
        return _copy.deepcopy(PSSearch._pstype_dict)

    @staticmethod
    def get_polarities():
        """Return sorted list of power supply polarities."""
        if PSSearch._pstype_dict is None:
            PSSearch._reload_pstype_dict()
        p = [datum[0] for datum in PSSearch._pstype_dict.values()]
        return sorted(set(p))

    @staticmethod
    def conv_psname_2_pstype(psname):
        """Return the power supply type of a given power supply name."""
        if PSSearch._pstype_2_psnames_dict is None:
            PSSearch._reload_pstype_2_psnames_dict()
        for pstype, psnames in PSSearch._pstype_2_psnames_dict.items():
            if psname in psnames:
                return pstype
        raise KeyError('Invalid psname "' + psname + '"!')

    @staticmethod
    def conv_pstype_2_polarity(pstype):
        """Return polarity of a given power supply type."""
        if PSSearch._pstype_dict is None:
            PSSearch._reload_pstype_dict()
        return PSSearch._pstype_dict[pstype][0]

    @staticmethod
    def conv_pstype_2_magfunc(pstype):
        """Return magnetic function of a given power supply type."""
        if PSSearch._pstype_dict is None:
            PSSearch._reload_pstype_dict()
        for key, value in PSSearch._pstype_dict.items():
            if key == pstype:
                return value[1]
        raise KeyError('Invalid pstype "'+pstype+'"!')

    @staticmethod
    def conv_pstype_2_splims(pstype):
        """Convert pstype to splims."""
        if pstype is None:
            return None
        if PSSearch._pstype_2_splims_dict is None:
            PSSearch._reload_pstype_2_splims_dict()
        return _copy.deepcopy(PSSearch._pstype_2_splims_dict[pstype])

    @staticmethod
    def conv_psname_2_excdata(psname):
        """Convert psname to excdata."""
        pstype = PSSearch.conv_psname_2_pstype(psname)
        if pstype not in PSSearch._pstype_2_excdat_dict:
            PSSearch._reload_pstype_2_excdat_dict(pstype)

        return PSSearch._pstype_2_excdat_dict[pstype]

    @staticmethod
    def check_psname_ispulsed(psname):
        """Return True if psname is a pulsed power supply, False otherwise."""
        spvname = _SiriusPVName(psname)
        if spvname.dis == 'PU':
            return True
        elif spvname.dis == 'PS':
            return False
        else:
            raise KeyError('Invalid psname "' + psname + '"!')

    @staticmethod
    def conv_psname_2_psmodel(psname):
        """Convert psname to psmodel."""
        if PSSearch._psname_2_psmodel_dict is None:
            PSSearch._reload_psname_2_psmodel_dict()
        return PSSearch._psname_2_psmodel_dict[psname]

    @staticmethod
    def check_pstype_ispulsed(pstype):
        """Return True if pstype is of a pulsed pwrsupply type, False o.w."""
        if PSSearch._pstype_2_psnames_dict is None:
            PSSearch._reload_pstype_2_psnames_dict()
        psnames = PSSearch._pstype_2_psnames_dict[pstype]
        for psname in psnames:
            if ':PU' in psname:
                return True
        return False

    @staticmethod
    def get_pstype_2_psnames_dict():
        """Return dictionary of power supply type and power supply names."""
        if PSSearch._pstype_2_psnames_dict is None:
            PSSearch._reload_pstype_2_psnames_dict()
        return _copy.deepcopy(PSSearch._pstype_2_psnames_dict)

    @staticmethod
    def get_pstype_2_splims_dict():
        """Return a dictionary of power supply type and setpoint limits."""
        if PSSearch._pstype_2_splims_dict is None:
            PSSearch._reload_pstype_2_splims_dict()
        return _copy.deepcopy(PSSearch._pstype_2_splims_dict)

    @staticmethod
    def get_splims_unit(ispulsed):
        """Return SP limits unit."""
        if PSSearch._pstype_2_splims_dict is None:
            PSSearch._reload_pstype_2_splims_dict()
        if ispulsed is True:
            return PSSearch._splims_pu_unit
        elif ispulsed is False:
            return PSSearch._splims_ps_unit
        else:
            raise ValueError

    @staticmethod
    def get_splims_labels():
        """Return labels in SP limits dictionary."""
        if PSSearch._pstype_2_splims_dict is None:
            PSSearch._reload_pstype_2_splims_dict()
        return PSSearch._splims_labels

    # --- private methods ---

    @staticmethod
    def _reload_pstype_dict():
        """Reload power supply type dictionary from web server."""
        if _web.server_online():
            text = _web.ps_pstypes_names_read()
            data, params_dict = _util.read_text_data(text)
            PSSearch._pstype_dict = {}
            for datum in data:
                name, polarity, magfunc = datum[0], datum[1], datum[2]
                PSSearch._pstype_dict[name] = (polarity, magfunc)
        else:
            raise Exception('could not read pstypes from web server!')

    @staticmethod
    def _reload_pstype_2_psnames_dict():
        """Reload power supply type to power supply names dictionary."""
        if PSSearch._pstype_dict is None:
            PSSearch._reload_pstype_dict()
        pstypes = sorted(set(PSSearch._pstype_dict.keys()))
        PSSearch._pstype_2_psnames_dict = {}
        PSSearch._psnames_list = []
        for pstype in pstypes:
            text = _web.ps_pstype_data_read(pstype + '.txt')
            data, param_dict = _util.read_text_data(text)
            psnames = [_SiriusPVName(datum[0]) for datum in data]
            PSSearch._pstype_2_psnames_dict[pstype] = psnames
            PSSearch._psnames_list += psnames
        PSSearch._psnames_list = sorted(PSSearch._psnames_list)

    @staticmethod
    def _reload_pstype_2_splims_dict():
        """Reload pstype to splims dictionary."""
        # ps data
        text = _web.ps_pstype_setpoint_limits()
        ps_data, ps_param_dict = _util.read_text_data(text)
        # pu data
        text = _web.pu_pstype_setpoint_limits()
        pu_data, pu_param_dict = _util.read_text_data(text)

        # checks consistency between PS and PU static tables.
        # this should be implemented elsewhere, not in PSSearch!
        if sorted(ps_param_dict['power_supply_type']) != \
                sorted(pu_param_dict['power_supply_type']):
            raise ValueError(('Inconsistent limit labels between PS '
                              'and PU static tables!'))

        PSSearch._splims_ps_unit = ps_param_dict['unit']
        PSSearch._splims_pu_unit = pu_param_dict['unit']
        PSSearch._splims_labels = ps_param_dict['power_supply_type']

        PSSearch._pstype_2_splims_dict = {}
        data = ps_data + pu_data
        for datum in data:
            pstype, *lims = datum
            PSSearch._pstype_2_splims_dict[pstype] = \
                {PSSearch._splims_labels[i]:
                    float(lims[i]) for i in range(len(lims))}

    @staticmethod
    def _reload_pstype_2_excdat_dict(pstype):
        """Load power supply excitatiom data."""
        if _web.server_online():
            PSSearch._pstype_2_excdat_dict[pstype] = \
                _ExcitationData(filename_web=pstype + '.txt')
        else:
            raise Exception(
                'could not read "' + str(pstype) + '" from web server!')

    @staticmethod
    def _reload_psname_2_psmodel_dict():
        """Load psmodels by psname to a dict."""
        if _web.server_online():
<<<<<<< HEAD
            # from psmodel
            text = _web.ps_psmodels_read()
            data, params_dict = _util.read_text_data(text)
=======
            ps_data, _ = _util.read_text_data(_web.ps_psmodels_read())
            pu_data, _ = _util.read_text_data(_web.ps_pumodels_read())
            data = ps_data + pu_data
>>>>>>> bb20b754
            PSSearch._psname_2_psmodel_dict = dict()
            for d in data:
                psname, psmodel = d
                PSSearch._psname_2_psmodel_dict[psname] = psmodel
            # from pumodel
            text = _web.pu_psmodels_read()
            data, params_dict = _util.read_text_data(text)
            PSSearch._psname_2_psmodel_dict = dict()
            for d in data:
                puname, pumodel = d
                PSSearch._psname_2_psmodel_dict[puname] = pumodel
        else:
            raise Exception('could not read psmodels from web server')


class MASearch:
    """MA and PM Magnet Search class."""

    _manames_list = None
    _maname_2_splims_dict = None  # magnets-stpoint-limits file
    _maname_2_psnames_dict = None  # magnet-excitation-ps file
    _maname_2_trim_dict = None
    _splims_labels = None
    _splims_unit = None

    @staticmethod
    def get_manames(filters=None, sorting=None):
        """Return a sorted and filtered list of all magnet names.

        This list also includes pulsed magnets (PM).
        """
        if MASearch._manames_list is None:
            MASearch._reload_maname_2_psnames_dict()
        return _Filter.process_filters(MASearch._manames_list,
                                       filters=filters,
                                       sorting=sorting)

    @staticmethod
    def get_pwrsupply_manames(filters=None, sorting=None):
        """Return a sorted and filtered list of all pwrsupply magnet names."""
        if MASearch._maname_2_splims_dict is None:
            MASearch._reload_maname_2_splims_dict()
        ps_manames_list = list(MASearch._maname_2_splims_dict.keys())
        return _Filter.process_filters(ps_manames_list,
                                       filters=filters,
                                       sorting=sorting)

    @staticmethod
    def get_splims_unit(ispulsed):
        """Get unit of SP limits."""
        if MASearch._maname_2_splims_dict is None:
            MASearch._reload_maname_2_splims_dict()
        if ispulsed:
            return MASearch._splims_pm_unit
        else:
            return MASearch._splims_ma_unit

    @staticmethod
    def get_splims(maname, label):
        """Return setpoint limits.

        that correspond to given label (either epics' or pcaspy's).
        """
        if MASearch._maname_2_splims_dict is None:
            MASearch._reload_maname_2_splims_dict()
        if label in MASearch._splims_labels:
            return MASearch._maname_2_splims_dict[maname][label]
        else:
            label = _util.conv_splims_labels(label)
            if label is None:
                return None
            else:
                return MASearch._maname_2_splims_dict[maname][label]

    @staticmethod
    def conv_maname_2_trims(maname):
        """Convert maname to trims."""
        if MASearch._maname_2_trim_dict is None:
            MASearch._reload_maname_2_psnames_dict()
        return MASearch._maname_2_trim_dict.get(maname, None)

    @staticmethod
    def conv_maname_2_magfunc(maname):
        """Return a dict mapping power supplies functions for given magnet."""
        if MASearch._maname_2_psnames_dict is None:
            MASearch._reload_maname_2_psnames_dict()
        ps = MASearch._maname_2_psnames_dict[maname]
        ps_types = tuple(map(PSSearch.conv_psname_2_pstype, ps))
        ma_func = tuple(map(PSSearch.conv_pstype_2_magfunc, ps_types))

        ret = dict()
        for i, psname in enumerate(ps):
            ret[psname] = ma_func[i]

        return ret

    @staticmethod
    def conv_maname_2_splims(maname):
        """Convert maname to splims."""
        if maname is None:
            return None
        if MASearch._maname_2_splims_dict is None:
            MASearch._reload_maname_2_splims_dict()
        return _copy.deepcopy(MASearch._maname_2_splims_dict[maname])

    @staticmethod
    def conv_maname_2_psnames(maname):
        """Return list of power supplies associated with a given magnet."""
        if MASearch._maname_2_psnames_dict is None:
            MASearch._reload_maname_2_psnames_dict()
        return MASearch._maname_2_psnames_dict[maname]

    @staticmethod
    def check_maname_ispulsed(maname):
        """Return True if psname is a pulsed power supply, False otherwise."""
        devname = _SiriusPVName(maname)
        if devname.dis == 'PM':
            return True
        elif devname.dis == 'MA':
            return False
        else:
            raise KeyError('Invalid maname "' + maname + '"!')

    @staticmethod
    def get_maname_2_splims_dict():
        """Return a dictionary of power supply magnet and setpoint limits."""
        if MASearch._maname_2_splims_dict is None:
            MASearch._reload_maname_2_splims_dict()
        return _copy.deepcopy(MASearch._maname_2_splims_dict)

    # Private methods
    @staticmethod
    def _reload_maname_2_splims_dict():
        """Build dict with limits for each magnet."""
        if _web.server_online():
            # MA data
            text = _web.magnets_setpoint_limits()
            ma_data, ma_param_dict = _util.read_text_data(text)
            # PM data
            text = _web.pulsed_magnets_setpoint_limits()
            pm_data, pm_param_dict = _util.read_text_data(text)

            # units = [ma_param_dict['unit'], pm_param_dict['unit']]
            types = ma_param_dict['power_supply_type']
            data = ma_data + pm_data

            # MASearch._splims_unit = tuple(units)
            MASearch._splims_ma_unit = ma_param_dict['unit']
            MASearch._splims_pm_unit = pm_param_dict['unit']
            MASearch._splims_labels = tuple(types)
            MASearch._maname_2_splims_dict = {}

            for datum in data:
                maname, *limits = datum
                db = {MASearch._splims_labels[i]: float(limits[i])
                      for i in range(len(MASearch._splims_labels))}
                MASearch._maname_2_splims_dict[maname] = db
        else:
            raise Exception('could not read magnet splims from web server!')

    @staticmethod
    def _reload_maname_2_psnames_dict():
        """Build a dict of tuples with power supplies of each magnet."""
        if _web.server_online():
            text = _web.magnets_excitation_ps_read()
            data, param_dict = _util.read_text_data(text)
            MASearch._maname_2_psnames_dict = {}
            MASearch._maname_2_trim_dict = {}
            MASearch._manames_list = []
            for datum in data:
                magnet, *ps_names = datum
                MASearch._manames_list.append(magnet)
                MASearch._maname_2_psnames_dict[magnet] = tuple(ps_names)
                if 'Fam' not in magnet:
                    famname = _SiriusPVName(magnet)
                    famname = famname.replace(
                        famname.sub, 'Fam').replace('MA-', 'PS-')
                    if '-Fam:PS-Q' in famname and famname in ps_names:
                        ps_names.remove(famname)
                        maname = famname.replace('PS-', 'MA-')
                        if maname not in MASearch._maname_2_trim_dict:
                            MASearch._maname_2_trim_dict[maname] = \
                                tuple(ps_names)
                        else:
                            MASearch._maname_2_trim_dict[maname] += \
                                tuple(ps_names)
        else:
            raise Exception(
                'could not read magnet-excitation-ps from web server!')<|MERGE_RESOLUTION|>--- conflicted
+++ resolved
@@ -249,26 +249,13 @@
     def _reload_psname_2_psmodel_dict():
         """Load psmodels by psname to a dict."""
         if _web.server_online():
-<<<<<<< HEAD
-            # from psmodel
-            text = _web.ps_psmodels_read()
-            data, params_dict = _util.read_text_data(text)
-=======
             ps_data, _ = _util.read_text_data(_web.ps_psmodels_read())
-            pu_data, _ = _util.read_text_data(_web.ps_pumodels_read())
+            pu_data, _ = _util.read_text_data(_web.pu_psmodels_read())
             data = ps_data + pu_data
->>>>>>> bb20b754
             PSSearch._psname_2_psmodel_dict = dict()
             for d in data:
                 psname, psmodel = d
                 PSSearch._psname_2_psmodel_dict[psname] = psmodel
-            # from pumodel
-            text = _web.pu_psmodels_read()
-            data, params_dict = _util.read_text_data(text)
-            PSSearch._psname_2_psmodel_dict = dict()
-            for d in data:
-                puname, pumodel = d
-                PSSearch._psname_2_psmodel_dict[puname] = pumodel
         else:
             raise Exception('could not read psmodels from web server')
 
