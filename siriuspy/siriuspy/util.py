--- conflicted
+++ resolved
@@ -291,10 +291,7 @@
     elif value == 0:
         mask = (1 << bit) ^ allset
         integer = integer & mask
-<<<<<<< HEAD
-
-    return integer
-=======
+
     return integer
 
 
@@ -306,5 +303,4 @@
             print('Invalid public name: ', name)
             valid = False
             break
-    return valid
->>>>>>> ba508c8c
+    return valid