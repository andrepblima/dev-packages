--- conflicted
+++ resolved
@@ -344,131 +344,8 @@
 InterlockHard = _InterlockHard()
 
 
-<<<<<<< HEAD
-class PSControllerStatus:
-    """PS controller ps_status."""
-
-    _mask_state = 0b0000000000001111
-    _mask_oloop = 0b0000000000010000
-    _mask_intfc = 0b0000000001100000
-    _mask_activ = 0b0000000010000000
-    _mask_model = 0b0001111100000000
-    _mask_unlck = 0b0010000000000000
-    _mask_rsrvd = 0b1100000000000000
-    _mask_stats = 0b1111111111111111
-
-    def __init__(self, ps_status=0):
-        """Constructor."""
-        self._ps_status = ps_status
-
-    # --- public interface ---
-
-    @property
-    def ps_status(self):
-        """Return ps-controller ps_status."""
-        return self._ps_status
-
-    @ps_status.setter
-    def ps_status(self, value):
-        """Set ps-controller ps_status."""
-        self._ps_status = value & PSControllerStatus._mask_stats
-
-    @property
-    def state(self):
-        """Return ps-controller state."""
-        return (self._ps_status & PSControllerStatus._mask_state) >> 0
-
-    @state.setter
-    def state(self, value):
-        """Set ps-controller state."""
-        self._ps_status = self._ps_status & ~PSControllerStatus._mask_state
-        self._ps_status += (value & 0b1111) << 0
-
-    @property
-    def open_loop(self):
-        """Return ps-controller open_loop."""
-        return (self._ps_status & PSControllerStatus._mask_oloop) >> 4
-
-    @open_loop.setter
-    def open_loop(self, value):
-        """Set ps-controller open_loop."""
-        self._ps_status = self._ps_status & ~PSControllerStatus._mask_oloop
-        self._ps_status += (value & 0b1) << 4
-
-    @property
-    def interface(self):
-        """Return ps-controller interface."""
-        return (self._ps_status & PSControllerStatus._mask_intfc) >> 5
-
-    @interface.setter
-    def interface(self, value):
-        """Set ps-controller interface."""
-        self._ps_status = self._ps_status & ~PSControllerStatus._mask_intfc
-        self._ps_status += (value & 0b11) << 5
-
-    @property
-    def active(self):
-        """Return ps-controller active."""
-        return (self._ps_status & PSControllerStatus._mask_activ) >> 7
-
-    @active.setter
-    def active(self, value):
-        """Set ps-controller active."""
-        self._ps_status = self._ps_status & ~PSControllerStatus._mask_activ
-        self._ps_status += (value & 0b1) << 7
-
-    @property
-    def model(self):
-        """Return ps-controller model."""
-        return (self._ps_status & PSControllerStatus._mask_model) >> 8
-
-    @model.setter
-    def model(self, value):
-        """Set ps-controller interface."""
-        self._ps_status = self._ps_status & ~PSControllerStatus._mask_model
-        self._ps_status += (value & 0b11111) << 8
-
-    @property
-    def unlocked(self):
-        """Return ps-controller unlocked."""
-        return (self._ps_status & PSControllerStatus._mask_unlck) >> 13
-
-    @unlocked.setter
-    def unlocked(self, value):
-        """Set ps-controller unlocked."""
-        self._ps_status = self._ps_status & ~PSControllerStatus._mask_unlck
-        self._ps_status += (value & 0b1) << 13
-
-    @property
-    def reserved(self):
-        """Return ps-controller reserved."""
-        return (self._ps_status & PSControllerStatus._mask_rsrvd) >> 14
-
-    @reserved.setter
-    def reserved(self, value):
-        """Set ps-controller reserved."""
-        self._ps_status = self._ps_status & ~PSControllerStatus._mask_rsrvd
-        self._ps_status += (value & 0b11) << 14
-
-    # --- private methods ---
-
-    def _update(self):
-        self._state = self._ps_status & 0b0000000000001111 >> 0
-        self._open_loop = self._ps_status & 0b0000000000010000 >> 4
-        self._interface = self._ps_status & 0b0000000001100000 >> 5
-        self._active = self._ps_status & 0b0000000010000000 >> 7
-        self._model = self._ps_status & 0b0001111100000000 >> 8
-        self._unlocked = self._ps_status & 0b0010000000000000 >> 13
-        self._reserved = self._ps_status & 0b1100000000000000 >> 14
-        self._updated = True
-
-
-class Status:
-    """Power supply status class."""
-=======
 class PSCStatus:
     """PS controller ps_status."""
->>>>>>> b1fdeb63
 
     _mask_state = 0b0000000000001111
     _mask_oloop = 0b0000000000010000
@@ -501,17 +378,9 @@
         _PSConst.OpMode.FastRef: _PSConst.States.SlowRef,
     }
 
-<<<<<<< HEAD
-    @staticmethod
-    def state(status, label=False):
-        """Return ps-controller state."""
-        index = (status & (0b1111 << 0)) >> 0
-        return _ps_states[index] if label else index
-=======
     def __init__(self, ps_status=0):
         """Constructor."""
         self._ps_status = ps_status
->>>>>>> b1fdeb63
 
     # --- public interface ---
 
@@ -525,23 +394,6 @@
         """Set ps-controller ps_status."""
         self._ps_status = value & PSCStatus._mask_stats
 
-<<<<<<< HEAD
-    @staticmethod
-    def opmode(status, label=False):
-        """Return ioc-controller opmode value given ps-controller ps_status."""
-        state = Status.state(status, label=False)
-        index = Status._psc2ioc_state[state]
-        return _ps_opmode[index] if label else index
-
-    @staticmethod
-    def set_opmode(status, value):
-        """Return ps-controller ps_status given ioc-controller opmode value."""
-        if not (0 <= value < len(_ps_opmode)):
-            raise ValueError('Invalid opmode value!')
-        value = Status._ioc2psc_state[value]
-        status = Status.set_state(status, value)
-        return status
-=======
     @property
     def state(self):
         """Return ps-controller state."""
@@ -552,7 +404,6 @@
         """Set ps-controller state."""
         self._ps_status = self._ps_status & ~PSCStatus._mask_state
         self._ps_status += (value & 0b1111) << 0
->>>>>>> b1fdeb63
 
     @property
     def open_loop(self):
