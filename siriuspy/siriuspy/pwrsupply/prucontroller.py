--- conflicted
+++ resolved
@@ -1049,34 +1049,21 @@
             self._params = PRUCParms_FBP
         elif self._udcmodel == 'FBP_DCLink':
             self._params = PRUCParms_FBP_DCLink
-<<<<<<< HEAD
-=======
         elif self._udcmodel == 'FBP_FOFB':
             self._params = PRUCParms_FBP
->>>>>>> bc5c433f
 
         elif self._udcmodel == 'FAC_DCDC':
             self._params = PRUCParms_FAC
         elif self._udcmodel == 'FAC_ACDC':
             self._params = PRUCParms_FAC_ACDC
-<<<<<<< HEAD
-
-=======
->>>>>>> bc5c433f
         elif self._udcmodel == 'FAC_2S_DCDC':
             self._params = PRUCParms_FAC
         elif self._udcmodel == 'FAC_2S_ACDC':
             self._params = PRUCParms_FAC_ACDC
-<<<<<<< HEAD
-
-=======
->>>>>>> bc5c433f
         elif self._udcmodel == 'FAC_2P4S_DCDC':
             self._params = PRUCParms_FAC
         elif self._udcmodel == 'FAC_2P4S_ACDC':
             self._params = PRUCParms_FAC_ACDC
-<<<<<<< HEAD
-=======
 
         elif self._udcmodel == 'FAP':
             self._params = PRUCParms_FBP
@@ -1090,7 +1077,6 @@
         elif self._udcmodel == 'Commercial':
             self._params = PRUCParms_FAC
 
->>>>>>> bc5c433f
         else:
             raise NotImplementedError(self._udcmodel)
 
