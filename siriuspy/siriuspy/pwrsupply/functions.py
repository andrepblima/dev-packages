"""Define functions used to map an epics field to a BSMP entity id.

These classes implement a command interface, that is, they have
an `execute` method.
"""
import time as _time

# BSMP and PS constants
from siriuspy.pwrsupply import bsmp as _bsmp
from siriuspy.csdevice.pwrsupply import Const as _PSConst
from siriuspy.pwrsupply.status import PSCStatus as _PSCStatus

# TODO: check with ELP group how short these delays can be
_delay_turn_on_off = 0.3  # [s]
_delay_loop_open_close = 0.3  # [s]


<<<<<<< HEAD
class FunctionFactory:
    """Build command objects."""

    @staticmethod
    def get(psmodel, epics_field, device_ids, pru_controller, setpoints=None):
        """Return an object that implemets the Command interface."""
        if psmodel == 'FBP':
            return FunctionFactory._get_FBP(
                device_ids, epics_field, pru_controller, setpoints)
        elif psmodel == 'FBP_DCLink':
            return FunctionFactory._get_FBP_DCLink(
                device_ids, epics_field, pru_controller, setpoints)
        elif psmodel in ('FAC_DCDC', 'FAC_2S_DCDC', 'FAC_2P4S_DCDC'):
            return FunctionFactory._get_FAC_DCDC(
                device_ids, epics_field, pru_controller, setpoints)
        else:
            raise NotImplementedError('Fields not implemented for ' + psmodel)

    @staticmethod
    def _get_FBP(device_ids, epics_field, pru_controller, setpoints):
        _c = _bsmp.ConstFBP
        if epics_field == 'PwrState-Sel':
            return PSPwrState(device_ids, pru_controller, setpoints)
        elif epics_field == 'OpMode-Sel':
            return PSOpMode(
                device_ids,
                Function(device_ids, pru_controller, _c.F_SELECT_OP_MODE),
                setpoints)
        elif epics_field == 'Current-SP':
            return Current(device_ids, pru_controller, setpoints)
        elif epics_field == 'Reset-Cmd':
            return Function(
                device_ids, pru_controller, _c.F_RESET_INTERLOCKS, setpoints)
        elif epics_field == 'Abort-Cmd':
            return NullFunction()
        elif epics_field == 'CycleDsbl-Cmd':
            return Function(
                device_ids, pru_controller, _c.F_DISABLE_SIGGEN, setpoints)
        elif epics_field == 'CycleType-Sel':
            return CfgSiggen(device_ids, pru_controller, 0, setpoints)
        elif epics_field == 'CycleNrCycles-SP':
            return CfgSiggen(device_ids, pru_controller, 1, setpoints)
        elif epics_field == 'CycleFreq-SP':
            return CfgSiggen(device_ids, pru_controller, 2, setpoints)
        elif epics_field == 'CycleAmpl-SP':
            return CfgSiggen(device_ids, pru_controller, 3, setpoints)
        elif epics_field == 'CycleOffset-SP':
            return CfgSiggen(device_ids, pru_controller, 4, setpoints)
        elif epics_field == 'CycleAuxParam-SP':
            return CfgSiggen(device_ids, pru_controller, 5, setpoints)
        elif epics_field == 'WfmData-SP':
            return PRUCurve(device_ids, pru_controller, setpoints)
        else:
            return NullFunction()

    @staticmethod
    def _get_FBP_DCLink(device_ids, epics_field, pru_controller, setpoints):
        _c = _bsmp.ConstFBP_DCLink
        if epics_field == 'PwrState-Sel':
            return PSPwrStateFBP_DCLink(device_ids, pru_controller, setpoints)
        elif epics_field == 'CtrlLoop-Sel':
            return CtrlLoop(device_ids, pru_controller, setpoints)
        elif epics_field == 'OpMode-Sel':
            return PSOpMode(
                device_ids,
                Function(device_ids, pru_controller, _c.F_SELECT_OP_MODE),
                setpoints)
        elif epics_field == 'Voltage-SP':
            return Function(
                device_ids, pru_controller, _c.F_SET_SLOWREF, setpoints)
        elif epics_field == 'Reset-Cmd':
            return Function(
                device_ids, pru_controller, _c.F_RESET_INTERLOCKS, setpoints)
        elif epics_field == 'Abort-Cmd':
            return NullFunction()
        else:
            return NullFunction()

    @staticmethod
    def _get_FAC_DCDC(device_ids, epics_field, pru_controller, setpoints):
        _c = _bsmp.ConstFAC_DCDC
        if epics_field == 'PwrState-Sel':
            return PSPwrState(device_ids, pru_controller, setpoints)
        elif epics_field == 'OpMode-Sel':
            return PSOpMode(
                device_ids,
                Function(device_ids, pru_controller, _c.F_SELECT_OP_MODE),
                setpoints)
        elif epics_field == 'Current-SP':
            return Current(device_ids, pru_controller, setpoints)
        elif epics_field == 'Reset-Cmd':
            return Function(
                device_ids, pru_controller, _c.F_RESET_INTERLOCKS, setpoints)
        elif epics_field == 'Abort-Cmd':
            return NullFunction()
        elif epics_field == 'CycleDsbl-Cmd':
            return Function(
                device_ids, pru_controller, _c.F_DISABLE_SIGGEN, setpoints)
        elif epics_field == 'CycleType-Sel':
            return CfgSiggen(device_ids, pru_controller, 0, setpoints)
        elif epics_field == 'CycleNrCycles-SP':
            return CfgSiggen(device_ids, pru_controller, 1, setpoints)
        elif epics_field == 'CycleFreq-SP':
            return CfgSiggen(device_ids, pru_controller, 2, setpoints)
        elif epics_field == 'CycleAmpl-SP':
            return CfgSiggen(device_ids, pru_controller, 3, setpoints)
        elif epics_field == 'CycleOffset-SP':
            return CfgSiggen(device_ids, pru_controller, 4, setpoints)
        elif epics_field == 'CycleAuxParam-SP':
            return CfgSiggen(device_ids, pru_controller, 5, setpoints)
        elif epics_field == 'WfmData-SP':
            return PRUCurve(device_ids, pru_controller, setpoints)
        else:
            return NullFunction()
=======
class Function:
    """Generic function class."""
>>>>>>> bc5c433f

    def execute(self, value):
        """Execute function."""
        raise NotImplementedError()


class BSMPFunction(Function):
    """Used PRU controller to execute a function."""

    def __init__(self, device_ids, pru_controller, func_id, setpoints=()):
        """Get controller and bsmp function id."""
        self._device_ids = device_ids
        self.pru_controller = pru_controller
        self.func_id = func_id
        self.setpoints = setpoints

    def execute(self, value=None):
        """Execute command."""
        if not self.setpoints or \
                (self.setpoints and self.setpoints.apply(value)):
            if value is None:
                self.pru_controller.exec_functions(
                    self._device_ids, self.func_id)
            else:
                self.pru_controller.exec_functions(
                    self._device_ids, self.func_id, value)


class BSMPFunctionNull(BSMPFunction):
    """Do nothing."""

    def __init__(self):
        """Do nothing."""
        super().__init__(None, None, None)

    def execute(self, value):
        """Do nothing."""
        pass


class PRUCurve(Function):
    """Executes a pru curve write command."""

    def __init__(self, device_ids, pru_controller, setpoints=()):
        """Get pru controller."""
        self._device_ids = device_ids
        self.pru_controller = pru_controller
        self.setpoints = setpoints

    def execute(self, value=None):
        """Execute command."""
        if not self.setpoints or \
                (self.setpoints and self.setpoints.apply(value)):
            for dev_id in self._device_ids:
                self.pru_controller.pru_curve_write(dev_id, value)


class PSPwrState(Function):
    """Adapter to deal with FBP turn on/off functions."""

    def __init__(self, device_ids, pru_controller, setpoints=None):
        """Define function."""
        self._device_ids = device_ids
        self.turn_on = BSMPFunction(device_ids, pru_controller, 0)
        self.close_loop = BSMPFunction(device_ids, pru_controller, 3)
        self.turn_off = BSMPFunction(device_ids, pru_controller, 1)
        self.setpoints = setpoints

    def execute(self, value=None):
        """Execute Command."""
        if not self.setpoints or \
                (self.setpoints and self.setpoints.apply(value)):
            if value == 1:
                self.turn_on.execute()
                _time.sleep(_delay_turn_on_off)
                self.close_loop.execute()
                _time.sleep(_delay_loop_open_close)
            elif value == 0:
                self.turn_off.execute()
                _time.sleep(_delay_turn_on_off)


class PSPwrStateFBP_DCLink(Function):
    """Adapter to deal with FBP_DCLink turn on/off functions."""

    def __init__(self, device_ids, pru_controller, setpoints=None):
        """Define function."""
        self.setpoints = setpoints
        self.turn_on = BSMPFunction(
            device_ids, pru_controller, _bsmp.ConstBSMP.F_TURN_ON)
        self.turn_off = BSMPFunction(
            device_ids, pru_controller, _bsmp.ConstBSMP.F_TURN_OFF)
        self.open_loop = BSMPFunction(
            device_ids, pru_controller, _bsmp.ConstBSMP.F_OPEN_LOOP)

    def execute(self, value=None):
        """Execute Command."""
        if not self.setpoints or \
                (self.setpoints and self.setpoints.apply(value)):
            if value == 1:
                self.turn_on.execute()
                _time.sleep(0.3)
                self.open_loop.execute()
            elif value == 0:
                self.turn_off.execute()


class CtrlLoop(Function):
    """Adapter to close or open control loops."""

    def __init__(self, device_ids, pru_controller, setpoints=None):
        """Define function."""
        self.pru_controller = pru_controller
        self.setpoints = setpoints
        self.open_loop = BSMPFunction(
            device_ids, pru_controller, _bsmp.ConstBSMP.F_OPEN_LOOP)
        self.close_loop = BSMPFunction(
            device_ids, pru_controller, _bsmp.ConstBSMP.F_CLOSE_LOOP)

    def execute(self, value=None):
        """Execute Command."""
        if not self.setpoints or \
                (self.setpoints and self.setpoints.apply(value)):
            if value == 1:
                self.open_loop.execute(None)
                _time.sleep(_delay_loop_open_close)
            elif value == 0:
                self.close_loop.execute(None)
                _time.sleep(_delay_loop_open_close)


class PSOpMode(Function):
    """Decorate a function."""

    def __init__(self, device_ids, function, setpoints=None):
        """Command."""
        self._device_ids = device_ids
        self.function = function
        # Substitute 26 by const value
        self.disable_siggen = \
            BSMPFunction(device_ids, function.pru_controller, 26)
        self.setpoints = setpoints

    def execute(self, value=None):
        """Parse before executing."""
        if not self.setpoints or \
                (self.setpoints and self.setpoints.apply(value)):
            op_mode = value
            if value in (0, 3, 4):
                self._operation_mode = value
                op_mode = 0
            self.function.execute(op_mode + 3)

            if value == _PSConst.OpMode.SlowRef:
                self.disable_siggen.execute(None)


class Current(Function):
    """Command to set current in PSs linked to magnets."""

    def __init__(self, device_ids, pru_controller, setpoints=None):
        """Create command to set current."""
        self._device_ids = device_ids
        self.pru_controller = pru_controller
        self.set_current = BSMPFunction(
            device_ids, pru_controller, _bsmp.ConstBSMP.F_SET_SLOWREF)
        self.setpoints = setpoints

    def execute(self, value=None):
        """Execute command."""
        if not self.setpoints or \
                (self.setpoints and self.setpoints.apply(value)):
            op_modes = [_PSCStatus(self.pru_controller.read_variables(
                device_id, 0)).ioc_opmode for device_id in self._device_ids]
            slowsync = False
            if _PSConst.OpMode.SlowRefSync in op_modes:
                slowsync = True
                self.pru_controller.pru_sync_stop()

            self.set_current.execute(value)

            if slowsync:
                self.pru_controller.pru_sync_start(0x5B)


class Voltage(Function):
    """Command to set voltage in DCLink type PS."""

    def __init__(self, device_ids, pru_controller, setpoints=None):
        """Create command to set voltage."""
        self.device_ids = device_ids
        func_id = _bsmp.ConstBSMP.F_SET_SLOWREF
        self.set_voltage = BSMPFunction(device_ids, pru_controller, func_id)
        self.setpoints = setpoints

    def execute(self, value=None):
        """Execute command."""
        if not self.setpoints or \
                (self.setpoints and self.setpoints.apply(value)):
            self.set_voltage.execute()


class CfgSiggen(Function):
    """Command to configure siggen."""

    def __init__(self, device_ids, pru_controller, idx, setpoints=None):
        """Init."""
        self._idx = idx
        self._setpoints = setpoints
        self._cfg = BSMPFunction(
            device_ids, pru_controller, _bsmp.ConstBSMP.F_CFG_SIGGEN)

    def execute(self, value=None):
        """Execute command."""
        if self._idx == 5:
            if not self._setpoints or \
                    (self._setpoints and self._setpoints.apply(value[self._idx:])):
                self._cfg.execute(value)
        else:
            if not self._setpoints or \
                    (self._setpoints and self._setpoints.apply(value[self._idx])):
                self._cfg.execute(value)<|MERGE_RESOLUTION|>--- conflicted
+++ resolved
@@ -15,125 +15,8 @@
 _delay_loop_open_close = 0.3  # [s]
 
 
-<<<<<<< HEAD
-class FunctionFactory:
-    """Build command objects."""
-
-    @staticmethod
-    def get(psmodel, epics_field, device_ids, pru_controller, setpoints=None):
-        """Return an object that implemets the Command interface."""
-        if psmodel == 'FBP':
-            return FunctionFactory._get_FBP(
-                device_ids, epics_field, pru_controller, setpoints)
-        elif psmodel == 'FBP_DCLink':
-            return FunctionFactory._get_FBP_DCLink(
-                device_ids, epics_field, pru_controller, setpoints)
-        elif psmodel in ('FAC_DCDC', 'FAC_2S_DCDC', 'FAC_2P4S_DCDC'):
-            return FunctionFactory._get_FAC_DCDC(
-                device_ids, epics_field, pru_controller, setpoints)
-        else:
-            raise NotImplementedError('Fields not implemented for ' + psmodel)
-
-    @staticmethod
-    def _get_FBP(device_ids, epics_field, pru_controller, setpoints):
-        _c = _bsmp.ConstFBP
-        if epics_field == 'PwrState-Sel':
-            return PSPwrState(device_ids, pru_controller, setpoints)
-        elif epics_field == 'OpMode-Sel':
-            return PSOpMode(
-                device_ids,
-                Function(device_ids, pru_controller, _c.F_SELECT_OP_MODE),
-                setpoints)
-        elif epics_field == 'Current-SP':
-            return Current(device_ids, pru_controller, setpoints)
-        elif epics_field == 'Reset-Cmd':
-            return Function(
-                device_ids, pru_controller, _c.F_RESET_INTERLOCKS, setpoints)
-        elif epics_field == 'Abort-Cmd':
-            return NullFunction()
-        elif epics_field == 'CycleDsbl-Cmd':
-            return Function(
-                device_ids, pru_controller, _c.F_DISABLE_SIGGEN, setpoints)
-        elif epics_field == 'CycleType-Sel':
-            return CfgSiggen(device_ids, pru_controller, 0, setpoints)
-        elif epics_field == 'CycleNrCycles-SP':
-            return CfgSiggen(device_ids, pru_controller, 1, setpoints)
-        elif epics_field == 'CycleFreq-SP':
-            return CfgSiggen(device_ids, pru_controller, 2, setpoints)
-        elif epics_field == 'CycleAmpl-SP':
-            return CfgSiggen(device_ids, pru_controller, 3, setpoints)
-        elif epics_field == 'CycleOffset-SP':
-            return CfgSiggen(device_ids, pru_controller, 4, setpoints)
-        elif epics_field == 'CycleAuxParam-SP':
-            return CfgSiggen(device_ids, pru_controller, 5, setpoints)
-        elif epics_field == 'WfmData-SP':
-            return PRUCurve(device_ids, pru_controller, setpoints)
-        else:
-            return NullFunction()
-
-    @staticmethod
-    def _get_FBP_DCLink(device_ids, epics_field, pru_controller, setpoints):
-        _c = _bsmp.ConstFBP_DCLink
-        if epics_field == 'PwrState-Sel':
-            return PSPwrStateFBP_DCLink(device_ids, pru_controller, setpoints)
-        elif epics_field == 'CtrlLoop-Sel':
-            return CtrlLoop(device_ids, pru_controller, setpoints)
-        elif epics_field == 'OpMode-Sel':
-            return PSOpMode(
-                device_ids,
-                Function(device_ids, pru_controller, _c.F_SELECT_OP_MODE),
-                setpoints)
-        elif epics_field == 'Voltage-SP':
-            return Function(
-                device_ids, pru_controller, _c.F_SET_SLOWREF, setpoints)
-        elif epics_field == 'Reset-Cmd':
-            return Function(
-                device_ids, pru_controller, _c.F_RESET_INTERLOCKS, setpoints)
-        elif epics_field == 'Abort-Cmd':
-            return NullFunction()
-        else:
-            return NullFunction()
-
-    @staticmethod
-    def _get_FAC_DCDC(device_ids, epics_field, pru_controller, setpoints):
-        _c = _bsmp.ConstFAC_DCDC
-        if epics_field == 'PwrState-Sel':
-            return PSPwrState(device_ids, pru_controller, setpoints)
-        elif epics_field == 'OpMode-Sel':
-            return PSOpMode(
-                device_ids,
-                Function(device_ids, pru_controller, _c.F_SELECT_OP_MODE),
-                setpoints)
-        elif epics_field == 'Current-SP':
-            return Current(device_ids, pru_controller, setpoints)
-        elif epics_field == 'Reset-Cmd':
-            return Function(
-                device_ids, pru_controller, _c.F_RESET_INTERLOCKS, setpoints)
-        elif epics_field == 'Abort-Cmd':
-            return NullFunction()
-        elif epics_field == 'CycleDsbl-Cmd':
-            return Function(
-                device_ids, pru_controller, _c.F_DISABLE_SIGGEN, setpoints)
-        elif epics_field == 'CycleType-Sel':
-            return CfgSiggen(device_ids, pru_controller, 0, setpoints)
-        elif epics_field == 'CycleNrCycles-SP':
-            return CfgSiggen(device_ids, pru_controller, 1, setpoints)
-        elif epics_field == 'CycleFreq-SP':
-            return CfgSiggen(device_ids, pru_controller, 2, setpoints)
-        elif epics_field == 'CycleAmpl-SP':
-            return CfgSiggen(device_ids, pru_controller, 3, setpoints)
-        elif epics_field == 'CycleOffset-SP':
-            return CfgSiggen(device_ids, pru_controller, 4, setpoints)
-        elif epics_field == 'CycleAuxParam-SP':
-            return CfgSiggen(device_ids, pru_controller, 5, setpoints)
-        elif epics_field == 'WfmData-SP':
-            return PRUCurve(device_ids, pru_controller, setpoints)
-        else:
-            return NullFunction()
-=======
 class Function:
     """Generic function class."""
->>>>>>> bc5c433f
 
     def execute(self, value):
         """Execute function."""
