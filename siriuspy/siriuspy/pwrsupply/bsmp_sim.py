"""Power supply controller classes."""

import time as _t
import random as _random
from threading import Thread as _Thread

from siriuspy import util as _util
from siriuspy.csdevice.pwrsupply import Const as _PSConst

from siriuspy.bsmp import Response as _Response
from siriuspy.bsmp import BSMP as _BSMP
from siriuspy.bsmp import BSMPSim as _BSMPSim

from siriuspy.pwrsupply.bsmp import EntitiesFBP as _EntitiesFBP
from siriuspy.pwrsupply.bsmp import EntitiesFBP_DCLink as _EntitiesFBP_DCLink
from siriuspy.pwrsupply.bsmp import EntitiesFAC_DCDC as _EntitiesFAC_DCDC
from siriuspy.pwrsupply.bsmp import EntitiesFAC_ACDC as _EntitiesFAC_ACDC

from siriuspy.pwrsupply.bsmp import ConstFBP as _cFBP
from siriuspy.pwrsupply.bsmp import ConstFBP_DCLink as _cFBP_DCLink
from siriuspy.pwrsupply.bsmp import ConstFAC_DCDC as _cFAC_DCDC
from siriuspy.pwrsupply.bsmp import ConstFAC_ACDC as _cFAC_ACDC

from siriuspy.pwrsupply.status import PSCStatus as _PSCStatus
from .siggen import SignalFactory as _SignalFactory

__version__ = _util.get_last_commit_hash()


# --- classes that implement specialized methods ---


class _Spec:

    _I_LOAD_FLUCTUATION_RMS = 0.01  # [A]

    def _get_constants(self):
        raise NotImplementedError()

    def _get_monvar_ids(self):
        return ()

    def _get_init_value(self):
        return 0.0

    def _get_monvar_fluctuation_rms(self, var_id):
        raise NotImplementedError()


class _Spec_FBP(_Spec):
    """Spec FBP."""

    def _get_constants(self):
        return _cFBP

    def _get_monvar_ids(self):
        return (_cFBP.V_I_LOAD, )

    def _get_monvar_fluctuation_rms(self, var_id):
        return _Spec._I_LOAD_FLUCTUATION_RMS


class _Spec_FBP_DCLink(_Spec):
    """Spec FAC_ACDC."""

    _monvar_rms = {
        _cFBP_DCLink.V_V_OUT: 0.001,
        _cFBP_DCLink.V_V_OUT_1: 0.001,
        _cFBP_DCLink.V_V_OUT_2: 0.001,
        _cFBP_DCLink.V_V_OUT_3: 0.001,
        _cFBP_DCLink.V_DIG_POT_TAP: 0,
    }

    def _get_constants(self):
        return _cFBP_DCLink

    def _get_monvar_ids(self):
        return tuple(_Spec_FBP_DCLink._monvar_rms.keys())

    def _get_monvar_fluctuation_rms(self, var_id):
        return _Spec_FBP_DCLink._monvar_rms[var_id]


class _Spec_FAC_DCDC(_Spec):
    """Spec FAC_DCDC."""

    def _get_constants(self):
        return _cFAC_DCDC

    def _get_monvar_ids(self):
        return (_cFAC_DCDC.V_I_LOAD1, _cFAC_DCDC.V_I_LOAD2)

    def _get_monvar_fluctuation_rms(self, var_id):
        return _Spec._I_LOAD_FLUCTUATION_RMS


class _Spec_FAC_ACDC(_Spec):
    """Spec FAC_ACDC."""

    def _get_constants(self):
        return _cFAC_ACDC


# --- simulated OpMode state classes ---


class _OpModeSimState:
    """Represent operation modes."""

    def __init__(self):
        self._c = self._get_constants()
        self._monvars = self._get_monvar_ids()

    def read_variable(self, variables, var_id):
        """Read variable."""
        for monvar_id in self._monvars:
            if var_id == monvar_id:
                return variables[var_id] + \
                    _random.gauss(
                        0.0, self._get_monvar_fluctuation_rms(monvar_id))
        value = variables[var_id]
        return value

    def turn_on(self, variables):
        """Turn ps on."""
        ps_status = variables[self._c.V_PS_STATUS]
        psc_status = _PSCStatus(ps_status=ps_status)
        if psc_status.ioc_pwrstate == _PSConst.PwrState.Off:
            # Set PSController status
            value_init = self._get_init_value()
            psc_status.ioc_pwrstate = _PSConst.PwrState.On
            psc_status.ioc_opmode = _PSConst.OpMode.SlowRef
            variables[self._c.V_PS_STATUS] = psc_status.ps_status
            # Set currents to 0
            variables[self._c.V_PS_SETPOINT] = value_init
            variables[self._c.V_PS_REFERENCE] = value_init
            for monvar_id in self._monvars:
                variables[monvar_id] = value_init

    def turn_off(self, variables):
        """Turn ps off."""
        ps_status = variables[self._c.V_PS_STATUS]
        psc_status = _PSCStatus(ps_status=ps_status)
        if psc_status.ioc_pwrstate == _PSConst.PwrState.On:
            value_init = self._get_init_value()
            # Set PSController status
            psc_status.ioc_pwrstate = _PSConst.PwrState.Off
            variables[self._c.V_PS_STATUS] = psc_status.ps_status
            # Set currents to 0
            variables[self._c.V_PS_SETPOINT] = value_init
            variables[self._c.V_PS_REFERENCE] = value_init
            for monvar_id in self._monvars:
                variables[monvar_id] = value_init

    def open_loop(self, variables):
        """Open control loop."""
        ps_status = variables[self._c.V_PS_STATUS]
        psc_status = _PSCStatus(ps_status=ps_status)
        psc_status.open_loop = 1
        variables[self._c.V_PS_STATUS] = psc_status.ps_status

    def close_loop(self, variables):
        """Close control loop."""
        ps_status = variables[self._c.V_PS_STATUS]
        psc_status = _PSCStatus(ps_status=ps_status)
        psc_status.open_loop = 0
        variables[self._c.V_PS_STATUS] = psc_status.ps_status
        for monvar_id in self._monvars:
            variables[monvar_id] = variables[self._c.V_PS_REFERENCE]

    def select_op_mode(self, variables):
        """Set operation mode."""
        raise NotImplementedError()

    def reset_interlocks(self, variables):
        """Reset ps."""
        ps_status = variables[self._c.V_PS_STATUS]
        psc_status = _PSCStatus(ps_status=ps_status)
        # Set PSController status
        psc_status.ioc_opmode = _PSConst.OpMode.SlowRef
        value_init = self._get_init_value()
        variables[self._c.V_PS_STATUS] = psc_status.ps_status
        # Set Current to 0
        variables[self._c.V_PS_SETPOINT] = value_init
        variables[self._c.V_PS_REFERENCE] = value_init
        for monvar_id in self._monvars:
            variables[monvar_id] = value_init
        # Reset interlocks
        variables[self._c.V_PS_SOFT_INTERLOCKS] = 0
        variables[self._c.V_PS_HARD_INTERLOCKS] = 0

    def set_slowref(self, variables, input_val):
        """Set current."""
        raise NotImplementedError()

    def cfg_siggen(self, variables, input_val):
        """Config siggen."""
        raise NotImplementedError()

    def set_siggen(self, variables, input_val):
        """Set siggen parameters in continuos mode."""
        raise NotImplementedError()

    def enable_siggen(self, variables):
        """Enable siggen."""
        variables[self._c.V_SIGGEN_ENABLE] = 1

    def disable_siggen(self, variables):
        """Disable siggen."""
        variables[self._c.V_SIGGEN_ENABLE] = 0

    def _is_on(self, variables):
        ps_status = variables[self._c.V_PS_STATUS]
        psc_status = _PSCStatus(ps_status=ps_status)
        return psc_status.ioc_pwrstate

    def _is_open_loop(self, variables):
        ps_status = variables[self._c.V_PS_STATUS]
        psc_status = _PSCStatus(ps_status=ps_status)
        return psc_status.open_loop


class _OpModeSimSlowRefState(_OpModeSimState):
    """SlowRef state."""

    def select_op_mode(self, variables):
        """Set operation mode."""
        ps_status = variables[self._c.V_PS_STATUS]
        psc_status = _PSCStatus(ps_status=ps_status)
        psc_status.ioc_opmode = _PSConst.OpMode.SlowRef
        variables[self._c.V_PS_STATUS] = psc_status.ps_status
        self.set_slowref(variables, variables[self._c.V_PS_SETPOINT])

    def set_slowref(self, variables, input_val):
        """Set current."""
        variables[self._c.V_PS_SETPOINT] = input_val
        if self._is_on(variables):
            variables[self._c.V_PS_REFERENCE] = input_val
            if self._is_open_loop(variables) == 0:
                # control loop closed
                for monvar_id in self._monvars:
                    variables[monvar_id] = input_val

    def cfg_siggen(self, variables, input_val):
        """Set siggen configuration parameters."""
        variables[self._c.V_SIGGEN_TYPE] = input_val[0]
        variables[self._c.V_SIGGEN_NUM_CYCLES] = input_val[1]
        variables[self._c.V_SIGGEN_FREQ] = input_val[2]
        variables[self._c.V_SIGGEN_AMPLITUDE] = input_val[3]
        variables[self._c.V_SIGGEN_OFFSET] = input_val[4]
        variables[self._c.V_SIGGEN_AUX_PARAM] = input_val[5:]

    def set_siggen(self, variables, input_val):
        """Set siggen configuration parameters while in continuos mode."""
        variables[self._c.V_SIGGEN_FREQ] = input_val[0]
        variables[self._c.V_SIGGEN_AMPLITUDE] = input_val[1]
        variables[self._c.V_SIGGEN_OFFSET] = input_val[2]

    def trigger(self, variables, value):
        """Slow Ref does nothing when trigger is received."""
        if self._is_on(variables):
            variables[self._c.V_PS_REFERENCE] = value
            if self._is_open_loop(variables) == 0:
                # control loop closed
                for monvar_id in self._monvars:
                    variables[monvar_id] = value


class _OpModeSimSlowRefSyncState(_OpModeSimState):

    def __init__(self):
        """Init."""
        _OpModeSimState.__init__(self)
        self._last_setpoint = None

    def select_op_mode(self, variables):
        """Set operation mode."""
        ps_status = variables[self._c.V_PS_STATUS]
        psc_status = _PSCStatus(ps_status=ps_status)
        psc_status.ioc_opmode = _PSConst.OpMode.SlowRefSync
        variables[self._c.V_PS_STATUS] = psc_status.ps_status

    def set_slowref(self, variables, input_val):
        """Set current."""
        self._last_setpoint = input_val

    def trigger(self, variables):
        """Apply last setpoint received."""
        if self._last_setpoint is None:
            self._last_setpoint = variables[self._c.V_PS_SETPOINT]
        variables[self._c.V_PS_SETPOINT] = self._last_setpoint
        if self._is_on(variables):
            variables[self._c.V_PS_REFERENCE] = self._last_setpoint
            if self._is_open_loop(variables) == 0:
                # control loop closed
                for monvar_id in self._monvars:
                    variables[monvar_id] = self._last_setpoint


class _OpModeSimCycleState(_OpModeSimState):
    """FBP Cycle state."""

    def __init__(self, pru):
        """Set cycle parameters."""
        _OpModeSimState.__init__(self)
        self._siggen_canceled = False
        self._pru = pru

    def read_variable(self, variables, var_id):
        """Return variable."""
        enbl = variables[self._c.V_SIGGEN_ENABLE]
        if enbl and \
           (var_id in self._monvars or var_id == self._c.V_PS_REFERENCE):
            value = self._signal.value
            variables[self._c.V_PS_REFERENCE] = value
            for monvar_id in self._monvars:
                variables[monvar_id] = value
            variables[self._c.V_SIGGEN_N] += 1
        return super().read_variable(variables, var_id)

    def select_op_mode(self, variables):
        """Set operation mode."""
        ps_status = variables[self._c.V_PS_STATUS]
        psc_status = _PSCStatus(ps_status=ps_status)
        psc_status.ioc_opmode = _PSConst.OpMode.Cycle
        variables[self._c.V_PS_STATUS] = psc_status.ps_status
        variables[self._c.V_SIGGEN_ENABLE] = 0
        variables[self._c.V_PS_REFERENCE] = 0.0
        for monvar_id in self._monvars:
            variables[monvar_id] = 0.0
        # self._set_signal(variables)
        # self.enable_siggen(variables)

    def reset_interlocks(self, variables):
        """Reset interlocks."""
        super().reset_interlocks(variables)
        self.disable_siggen(variables)

    def set_slowref(self, variables, input_val):
        """Set current."""
        variables[self._c.V_PS_SETPOINT] = input_val

    def cfg_siggen(self, variables, input_val):
        """Set siggen configuration parameters."""
        if not variables[self._c.V_SIGGEN_ENABLE]:
            variables[self._c.V_SIGGEN_TYPE] = input_val[0]
            variables[self._c.V_SIGGEN_NUM_CYCLES] = input_val[1]
            variables[self._c.V_SIGGEN_FREQ] = input_val[2]
            variables[self._c.V_SIGGEN_AMPLITUDE] = input_val[3]
            variables[self._c.V_SIGGEN_OFFSET] = input_val[4]
            variables[self._c.V_SIGGEN_AUX_PARAM] = input_val[5:]

    def set_siggen(self, variables, input_val):
        """Set siggen configuration parameters while in continuos mode."""
        if not variables[self._c.V_SIGGEN_ENABLE] or \
                (variables[self._c.V_SIGGEN_ENABLE] and
                 variables[self._c.V_SIGGEN_NUM_CYCLES] == 0):
            variables[self._c.V_SIGGEN_FREQ] = input_val[0]
            variables[self._c.V_SIGGEN_AMPLITUDE] = input_val[1]
            variables[self._c.V_SIGGEN_OFFSET] = input_val[2]

    def enable_siggen(self, variables):
        """Enable siggen."""
        # variables[self._c.V_SIGGEN_ENABLE] = 1
        self._siggen_canceled = False
        thread = _Thread(
            target=self._finish_siggen,
            args=(variables, ),
            daemon=True)
        thread.start()

    def disable_siggen(self, variables):
        """Disable siggen."""
        if variables[self._c.V_SIGGEN_ENABLE] == 1:
            variables[self._c.V_SIGGEN_ENABLE] = 0
            self._siggen_canceled = True
            self._signal.enable = False

    def _set_signal(self, variables):
        t = variables[self._c.V_SIGGEN_TYPE]
        n = variables[self._c.V_SIGGEN_NUM_CYCLES]
        f = variables[self._c.V_SIGGEN_FREQ]
        a = variables[self._c.V_SIGGEN_AMPLITUDE]
        o = variables[self._c.V_SIGGEN_OFFSET]
        p = variables[self._c.V_SIGGEN_AUX_PARAM]
        self._signal = _SignalFactory.factory(type=t,
                                              num_cycles=n,
                                              freq=f,
                                              amplitude=a,
                                              offset=o,
                                              aux_param=p)

    def _finish_siggen(self, variables):
        self._set_signal(variables)
        if self._signal.duration <= 0:
            return
        time = self._signal.duration
        variables[self._c.V_SIGGEN_ENABLE] = 1
        time_up = False
        elapsed = 0
        while not time_up:
            _t.sleep(0.5)
            elapsed += 0.5
            if elapsed >= time:
                time_up = True
            if self._siggen_canceled:
                return
        val = self._signal.value
        variables[self._c.V_PS_REFERENCE] = val
        for monvar_id in self._monvars:
            variables[monvar_id] = val
        variables[self._c.V_SIGGEN_ENABLE] = 0
        variables[self._c.V_SIGGEN_N] = 0

    def trigger(self, variables):
        """Trigger received."""
        self.enable_siggen(variables)


# --- Specialized PS states ---


class _OpModeSimSlowRefState_FBP(_OpModeSimSlowRefState, _Spec_FBP):
    """SlowRef FBP state."""

    pass


class _OpModeSimSlowRefSyncState_FBP(_OpModeSimSlowRefSyncState, _Spec_FBP):
    """SlowRefSync FBP state."""

    pass


class _OpModeSimCycleState_FBP(_OpModeSimCycleState, _Spec_FBP):
    """Cycle FBP state."""

    pass


class _OpModeSimState_FBP_DCLink(_OpModeSimSlowRefState, _Spec_FBP_DCLink):
    """SlowRef FBP_DCLink state."""

    def _get_init_value(self):
        return 15.0  # [%]

    def reset_interlocks(self, variables):
        """Reset ps."""
        _OpModeSimSlowRefState.reset_interlocks(self, variables)
        if variables[self._c.V_PS_REFERENCE] < 50.0:
            # sub-tension sources 1,2,3.
            variables[self._c.V_PS_HARD_INTERLOCKS] += \
                (1 << 8) + (1 << 9) + (1 << 10)


class _OpModeSimSlowRefState_FAC_DCDC(_OpModeSimSlowRefState, _Spec_FAC_DCDC):
    """SlowRef FAC_DCDC state."""

    pass


class _OpModeSimSlowRefSyncState_FAC_DCDC(_OpModeSimSlowRefSyncState,
                                          _Spec_FAC_DCDC):
    """SlowRefSync FAC_DCDC state."""

    pass


class _OpModeSimCycleState_FAC_DCDC(_OpModeSimCycleState, _Spec_FAC_DCDC):
    """Cycle FAC_DCDC state."""

    pass


class _OpModeSimState_FAC_ACDC(_OpModeSimSlowRefState, _Spec_FAC_ACDC):
    """SlowRef FAC_ACDC state."""

    pass


# --- Classes for simulated BPMs ---


class _BaseBSMPSim(_BSMPSim):
    """Simulated general UDC."""

    SlowRefState = 0
    SlowRefSyncState = 1
    CycleState = 2

    def __init__(self, pru):
        """Init."""
        entities = self._get_entities()
        super().__init__(entities)
        self._pru = pru
        self._pru.add_callback(self._trigger)

        # set constants
        self._c = self._get_constants()

        # Set variables initial value
        self._variables = self._get_init_variables()

        # Operation mode states
        self._states = self._get_states()

        # Current state
        self._state = self._states[self.SlowRefState]

    def read_variable(self, var_id):
        """Read variable."""
        while self._pru.sync_block:
            _t.sleep(1e-1)
        return _Response.ok, self._state.read_variable(self._variables, var_id)

    def execute_function(self, func_id, input_val=None):
        """Execute a function."""
        # Switch FBP func ids
        if func_id == self._c.F_TURN_ON:
            self._state.turn_on(self._variables)
        elif func_id == self._c.F_TURN_OFF:
            self._state.turn_off(self._variables)
        elif func_id == self._c.F_OPEN_LOOP:
            self._state.open_loop(self._variables)
        elif func_id == self._c.F_CLOSE_LOOP:
            self._state.close_loop(self._variables)
        elif func_id == self._c.F_SELECT_OP_MODE:  # Change state
            # Verify if ps is on
            if self._is_on():
                psc_status = _PSCStatus(input_val)
                input_val = psc_status.ioc_opmode
                self._state = self._states[input_val]
                self._state.select_op_mode(self._variables)
        elif func_id == self._c.F_RESET_INTERLOCKS:  # Change state
            self._state.reset_interlocks(self._variables)
            self._state = self._states[self.SlowRefState]
        elif func_id == self._c.F_SET_SLOWREF:
            if self._is_on():
                self._state.set_slowref(self._variables, input_val)
        elif func_id == self._c.F_CFG_SIGGEN:
            self._state.cfg_siggen(self._variables, input_val)
        elif func_id == self._c.F_SET_SIGGEN:
            self._state.set_siggen(self._variables, input_val)
        elif func_id == self._c.F_ENABLE_SIGGEN:
            self._state.enable_siggen(self._variables)
        elif func_id == self._c.F_DISABLE_SIGGEN:
            self._state.disable_siggen(self._variables)

        return _Response.ok, None

    def _is_on(self):
        ps_status = self._variables[self._c.V_PS_STATUS]
        psc_status = _PSCStatus(ps_status=ps_status)
        return psc_status.ioc_pwrstate

    def _trigger(self, value=None):
        if self._is_on():
            if value is not None:
                self._state.trigger(self._variables, value)
            else:
                self._state.trigger(self._variables)


class BSMPSim_FBP(_BaseBSMPSim, _Spec_FBP):
    """Simulated FBP UDC."""

    def _get_entities(self):
        return _EntitiesFBP()

    def _get_states(self):
        return [_OpModeSimSlowRefState_FBP(), _OpModeSimSlowRefSyncState_FBP(),
                _OpModeSimCycleState_FBP(self._pru)]

    def _get_init_variables(self):

        firmware = [b'S', b'i', b'm', b'u', b'l', b'a', b't', b'i', b'o', b'n']
        while len(firmware) < 128:
            firmware.append('\x00'.encode())
        variables = [
            0b10000,  # V_PS_STATUS
            0.0, 0.0, firmware, 0, 0, 0, 0, 0, 0.0, 0.0, 0.0, 0.0,
            [0.0, 0.0, 0.0, 0.0], 0, 0, 0.0, 0.0, 0.0, 0.0, 0.0, 0, 0, 0,
            0, 0, 0, 0.0, 0.0, 0.0, 0.0, 0.0]
        default_siggen_parms = \
            _SignalFactory.DEFAULT_CONFIGS['Sine']
        variables[_cFBP.V_SIGGEN_TYPE] = default_siggen_parms[0]
        variables[_cFBP.V_SIGGEN_NUM_CYCLES] = default_siggen_parms[1]
        variables[_cFBP.V_SIGGEN_FREQ] = default_siggen_parms[2]
        variables[_cFBP.V_SIGGEN_AMPLITUDE] = default_siggen_parms[3]
        variables[_cFBP.V_SIGGEN_OFFSET] = default_siggen_parms[4]
        variables[_cFBP.V_SIGGEN_AUX_PARAM] = default_siggen_parms[5:9]
        return variables


class BSMPSim_FBP_DCLink(_BaseBSMPSim, _Spec_FBP_DCLink):
    """Simulated FBP_DCLink UDC."""

    def _get_entities(self):
        return _EntitiesFBP_DCLink()

    def _get_states(self):
        return [_OpModeSimState_FBP_DCLink()]

    def _get_init_variables(self):
        variables = []
        firmware = [b'S', b'i', b'm', b'u', b'l', b'a', b't', b'i', b'o', b'n']
        while len(firmware) < 128:
            firmware.append('\x00'.encode())
        variables = [
            0b10000,  # V_PS_STATUS
            0.0, 0.0,  # ps_setpoint, ps_reference
            firmware,
            0, 0,  # counters
            0, 0, 0, 0.0, 0.0, 0.0, 0.0, [0.0, 0.0, 0.0, 0.0],  # siggen [6-13]
            0, 0, 0, 0, 0, 0, 0, 0, 0, 0, 0,  # undef [14-24]
            0, 0,  # interlocks [25-26]
            0,
            0.0, 0.0, 0.0, 0.0, 0.0, 0.0]  # [28-32]
        return variables


class BSMPSim_FAC_DCDC(_BaseBSMPSim, _Spec_FAC_DCDC):
    """Simulated FAC_DCDC UDC."""

    def _get_entities(self):
        return _EntitiesFAC_DCDC()

    def _get_states(self):
        return [_OpModeSimSlowRefState_FAC_DCDC(),
                _OpModeSimSlowRefSyncState_FAC_DCDC(),
                _OpModeSimCycleState_FAC_DCDC(self._pru)]

    def _get_init_variables(self):
        firmware = [b'S', b'i', b'm', b'u', b'l', b'a', b't', b'i', b'o', b'n']
        while len(firmware) < 128:
            firmware.append('\x00'.encode())
        variables = [
            0b10000,  # V_PS_STATUS
            0.0, 0.0,  # ps_setpoint, ps_reference
            firmware,
            0, 0,  # counters
            0, 0, 0, 0.0, 0.0, 0.0, 0.0, [0.0, 0.0, 0.0, 0.0],  # siggen [6-13]
            0, 0, 0, 0, 0, 0, 0, 0, 0, 0, 0,  # undef [14-24]
            0, 0,  # interlocks [25-26]
            0.0, 0.0,  # iload1, iload2 [27-28]
            0.0, 0.0, 0.0, 0.0, 0.0]  # [29-33]
        default_siggen_parms = \
            _SignalFactory.DEFAULT_CONFIGS['Sine']
        variables[_cFAC_DCDC.V_SIGGEN_TYPE] = default_siggen_parms[0]
        variables[_cFAC_DCDC.V_SIGGEN_NUM_CYCLES] = default_siggen_parms[1]
        variables[_cFAC_DCDC.V_SIGGEN_FREQ] = default_siggen_parms[2]
        variables[_cFAC_DCDC.V_SIGGEN_AMPLITUDE] = default_siggen_parms[3]
        variables[_cFAC_DCDC.V_SIGGEN_OFFSET] = default_siggen_parms[4]
        variables[_cFAC_DCDC.V_SIGGEN_AUX_PARAM] = default_siggen_parms[5:9]
        return variables


class BSMPSim_FAC_ACDC(_BaseBSMPSim, _Spec_FAC_ACDC):
    """Simulated FAC_ACDC UDC."""

    def _get_entities(self):
        return _EntitiesFAC_ACDC()

    def _get_states(self):
        return [_OpModeSimState_FAC_ACDC()]

    def _get_init_variables(self):
        firmware = [b'S', b'i', b'm', b'u', b'l', b'a', b't', b'i', b'o', b'n']
        while len(firmware) < 128:
            firmware.append('\x00'.encode())
        variables = [
            0b10000,  # V_PS_STATUS
            0.0, 0.0,  # ps_setpoint, ps_reference
            firmware,
            0, 0,  # counters
            0, 0, 0, 0.0, 0.0, 0.0, 0.0, [0.0, 0.0, 0.0, 0.0],  # siggen [6-13]
            0, 0, 0, 0, 0, 0, 0, 0, 0, 0, 0,  # undef [14-24]
            0, 0,  # interlocks [25-26]
            0.0, 0.0, 0.0, 0.0, 0.0, 0.0]  # [27-32]
        return variables


# --- Classes for UDCs ---


udcmodels = {
    'FBP': {'ConstBSMP': _cFBP,
            'Entities': _EntitiesFBP(),
            'BSMPSim': BSMPSim_FBP, },
    'FBP_DCLink': {'ConstBSMP': _cFBP_DCLink,
                   'Entities': _EntitiesFBP_DCLink(),
                   'BSMPSim': BSMPSim_FBP_DCLink, },
    'FBP_FOFB': {'ConstBSMP': _cFBP,
                 'Entities': _EntitiesFBP(),
                 'BSMPSim': BSMPSim_FBP, },

    'FAC_DCDC': {'ConstBSMP': _cFAC_DCDC,
                 'Entities': _EntitiesFAC_DCDC(),
                 'BSMPSim': BSMPSim_FAC_DCDC, },
    'FAC_ACDC': {'ConstBSMP': _cFAC_ACDC,
                 'Entities': _EntitiesFAC_ACDC(),
                 'BSMPSim': BSMPSim_FAC_ACDC, },
    'FAC_2S_DCDC': {'ConstBSMP': _cFAC_DCDC,
                    'Entities': _EntitiesFAC_DCDC(),
                    'BSMPSim': BSMPSim_FAC_DCDC, },
    'FAC_2S_ACDC': {'ConstBSMP': _cFAC_ACDC,
                    'Entities': _EntitiesFAC_ACDC(),
                    'BSMPSim': BSMPSim_FAC_ACDC, },
    'FAC_2P4S_DCDC': {'ConstBSMP': _cFAC_DCDC,
                      'Entities': _EntitiesFAC_DCDC(),
                      'BSMPSim': BSMPSim_FAC_DCDC, },
    'FAC_2P4S_ACDC': {'ConstBSMP': _cFAC_ACDC,
                      'Entities': _EntitiesFAC_ACDC(),
                      'BSMPSim': BSMPSim_FAC_ACDC, },
<<<<<<< HEAD
=======

    'FAP': {'ConstBSMP': _cFBP,
            'Entities': _EntitiesFBP(),
            'BSMPSim': BSMPSim_FBP, },
    'FAP_2P2S_MASTER': {'ConstBSMP': _cFBP,
                        'Entities': _EntitiesFBP(),
                        'BSMPSim': BSMPSim_FBP, },
    'FAP_4P_Master': {'ConstBSMP': _cFBP,
                      'Entities': _EntitiesFBP(),
                      'BSMPSim': BSMPSim_FBP, },
    'FAP_4P_Slave': {'ConstBSMP': _cFBP,
                     'Entities': _EntitiesFBP(),
                     'BSMPSim': BSMPSim_FBP, },

    'Commercial': {'ConstBSMP': _cFAC_DCDC,
                   'Entities': _EntitiesFAC_DCDC(),
                   'BSMPSim': BSMPSim_FAC_DCDC, },
>>>>>>> bc5c433f
}


class UDC:
    """UDC."""

    def __init__(self, pru, udcmodel, device_ids):
        """Init."""
        self._pru = pru
        self._device_ids = device_ids
        self._udcmodel = self._get_udcmodel(udcmodel)
        self._bsmp = self._create_bsmp_connectors()

    def _get_udcmodel(self, udcmodel):
        if udcmodel not in udcmodels:
            raise ValueError('{}'.format(udcmodel))
        return udcmodel

    def _create_bsmp_connectors(self):
        bsmp = dict()
        d = udcmodels[self._udcmodel]
        entities, bsmpsim_class = d['Entities'], d['BSMPSim']
        for id in self._device_ids:
            if self._pru.simulated:
                bsmp[id] = bsmpsim_class(self._pru)
            else:
                bsmp[id] = _BSMP(self._pru, id, entities)
        return bsmp

    def __getitem__(self, index):
        """Return BSMP."""
        return self._bsmp[index]<|MERGE_RESOLUTION|>--- conflicted
+++ resolved
@@ -712,8 +712,6 @@
     'FAC_2P4S_ACDC': {'ConstBSMP': _cFAC_ACDC,
                       'Entities': _EntitiesFAC_ACDC(),
                       'BSMPSim': BSMPSim_FAC_ACDC, },
-<<<<<<< HEAD
-=======
 
     'FAP': {'ConstBSMP': _cFBP,
             'Entities': _EntitiesFBP(),
@@ -731,7 +729,6 @@
     'Commercial': {'ConstBSMP': _cFAC_DCDC,
                    'Entities': _EntitiesFAC_DCDC(),
                    'BSMPSim': BSMPSim_FAC_DCDC, },
->>>>>>> bc5c433f
 }
 
 
