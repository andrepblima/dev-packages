"""Power supply controller classes."""
import time as _t
import random as _random
from threading import Thread as _Thread

from siriuspy import util as _util
from siriuspy.csdevice.pwrsupply import Const as _PSConst
<<<<<<< HEAD
from siriuspy.bsmp import Response, BSMP
from siriuspy.pwrsupply.bsmp import FBPEntities
from siriuspy.pwrsupply.status import PSCStatus as _PSCStatus
from siriuspy.pwrsupply.bsmp import Const as _c
from .siggen import Trapezoidal
=======
from siriuspy.csdevice.pwrsupply import ps_opmode as _ps_opmode
from siriuspy.csdevice.pwrsupply import ps_cycle_type as _ps_cycle_type
from siriuspy.pwrsupply.bsmp import Const as _BSMPConst
from siriuspy.pwrsupply.bsmp import PSCStatus as _PSCStatus
from siriuspy.pwrsupply.bsmp import get_variables_FBP as _get_variables_FBP

>>>>>>> 72226500

__version__ = _util.get_last_commit_hash()


class PSCommInterface:
    """Communication interface class for power supplies."""

    # TODO: should this class have its own python module?
    # TODO: this class is not specific to PS! its name should be updated to
    # something line CommInterface or IOCConnInterface. In this case the class
    # should be moved to siriuspy.util or another python module.

    # --- public interface ---

    def __init__(self):
        """Init method."""
        self._callbacks = {}

    @property
    def connected(self):
        """Return connection status."""
        return self._connected()

    def read(self, field):
        """Return field value."""
        raise NotImplementedError

    def write(self, field, value):
        """Write value to a field.

        Return write value if command suceeds or None if it fails.
        """
        raise NotImplementedError

    def add_callback(self, func, index=None):
        """Add callback function."""
        if not callable(func):
            raise ValueError("Tried to set non callable as a callback")
        if index is None:
            index = 0 if len(self._callbacks) == 0 \
                else max(self._callbacks.keys()) + 1
        self._callbacks[index] = func

    # --- virtual private methods ---

    def _connected(self):
        raise NotImplementedError


<<<<<<< HEAD
class IOController:
    """Power supply controller."""

    BSMP_CONST = _c
=======
class ControllerIOC(PSCommInterface):
    """ControllerIOC class.

        This class implements methods and attributes to interact with power
    supply controllers (ControllerPS) through the serial line (SeriaConn).
    It can be used with any kind of power supply (any value of psmodel).
    """

    _WAIT_TURN_ON_OFF = 0.3  # [s]
    _WAIT_RESET_INTLCKS = 0.1  # [s]

    # conversion dict from PS fields to DSP properties for read method.
    _read_field2func = {
        'Version-Cte': '_get_firmware_version',
        'CtrlMode-Mon': '_get_ctrlmode',
        'PwrState-Sts': '_get_pwrstate',
        'OpMode-Sts': '_get_opmode',
        'Current-RB': '_get_ps_setpoint',
        'CurrentRef-Mon': '_get_ps_reference',
        'Current-Mon': '_get_i_load',
        'IntlkSoft-Mon': '_get_ps_soft_interlocks',
        'IntlkHard-Mon': '_get_ps_hard_interlocks',
        'WfmIndex-Mon': '_get_wfmindex',
        'WfmData-RB': '_get_wfmdata',
        'CycleEnbl-Mon': '_get_cycle_enable',
        'CycleType-Sts': '_get_cycle_type',
        'CycleNrCycles-RB': '_get_cycle_num_cycles',
        'CycleIndex-Mon': '_get_cycle_n',
        'CycleFreq-RB': '_get_cycle_freq',
        'CycleAmpl-RB': '_get_cycle_amplitude',
        'CycleOffset-RB': '_get_cycle_offset',
        'CycleAuxParam-RB': '_get_cycle_aux_param',
    }

    _write_field2func = {
        'PwrState-Sel': '_set_pwrstate',
        'OpMode-Sel': '_set_opmode',
        'Current-SP': '_set_slowref',
        'WfmData-SP': '_set_wfmdata',
        'Reset-Cmd': '_reset',
        'CycleEnbl-Cmd': '_cycle_enable',
        'CycleDsbl-Cmd': '_cycle_disable',
        'CycleType-Sel': '_set_cycle_type',
        'CycleNrCycles-SP': '_set_cycle_num_cycles',
        'CycleFreq-SP': '_set_cycle_freq',
        'CycleAmpl-SP': '_set_cycle_amplitude',
        'CycleOffset-SP': '_set_cycle_offset',
        'CycleAuxParam-SP': '_set_cycle_aux_param',
    }

    # --- API: general power supply 'variables' ---

    def __init__(self, serial_comm, ID_device, ps_database):
        """Init method."""
        PSCommInterface.__init__(self)
        self._serial_comm = serial_comm
        self._ID_device = ID_device
        self._ps_db = ps_database
        # self._opmode = _PSConst.OpMode.SlowRef
        # self._wfmdata = [v for v in self._ps_db['WfmData-SP']['value']]

        # ps_status = self._get_ps_status()

        # reset interlocks
        self.cmd_reset_interlocks()

        # --- initializations ---
        # (it was decided that IOC will only read status from PS controller)
        # turn ps on and implicitly close control loop
        # self._set_pwrstate(_PSConst.PwrState.On)
        # set opmode do SlowRef
        # self._set_opmode(_PSConst.OpMode.SlowRef)
        # set reference current to zero
        # self.cmd_set_slowref(0.0)

    @property
    def scanning(self):
        """Return scanning state of serial comm."""
        return self._serial_comm.scanning

    # --- API: power supply 'functions' ---

    def cmd_turn_on(self):
        """PS controller function: turn power supply on."""
        r = self._bsmp_run_function(ID_function=_BSMPConst.turn_on)
        _time.sleep(ControllerIOC._WAIT_TURN_ON_OFF)
        return r

    def cmd_turn_off(self):
        """PS controller function: turn power supply off."""
        r = self._bsmp_run_function(ID_function=_BSMPConst.turn_off)
        _time.sleep(ControllerIOC._WAIT_TURN_ON_OFF)
        return r

    def cmd_open_loop(self):
        """Open DSP control loop."""
        r = self._bsmp_run_function(ID_function=_BSMPConst.open_loop)
        return r

    def cmd_close_loop(self):
        """PS controller command: close DSP control loop."""
        r = self._bsmp_run_function(_BSMPConst.close_loop)
        return r

    def cmd_select_op_mode(self, op_mode):
        """Select pscontroller operation mode."""
        r = self._bsmp_run_function(_BSMPConst.select_op_mode,
                                    op_mode=op_mode)
        return r

    def cmd_reset_interlocks(self):
        """PS controller function: reset interlocks."""
        r = self._bsmp_run_function(_BSMPConst.reset_interlocks)
        _time.sleep(ControllerIOC._WAIT_RESET_INTLCKS)
        return r

    def cmd_set_slowref(self, setpoint):
        """Set SlowRef reference value."""
        r = self._bsmp_run_function(ID_function=_BSMPConst.set_slowref,
                                    setpoint=setpoint)
        return r

    def cmd_cfg_siggen(self,
                       type=None,
                       num_cycles=None,
                       freq=None,
                       amplitude=None,
                       offset=None,
                       aux_param0=None,
                       aux_param1=None,
                       aux_param2=None,
                       aux_param3=None):
        """Configure SigGen parameters."""
        if type is None:
            type = self._bsmp_get_variable(_BSMPConst.siggen_type)
        if num_cycles is None:
            num_cycles = self._bsmp_get_variable(_BSMPConst.siggen_num_cycles)
        if freq is None:
            freq = self._bsmp_get_variable(_BSMPConst.siggen_freq)
        if amplitude is None:
            amplitude = self._bsmp_get_variable(_BSMPConst.siggen_amplitude)
        if offset is None:
            offset = self._bsmp_get_variable(_BSMPConst.siggen_offset)
        param = self._bsmp_get_variable(_BSMPConst.siggen_aux_param)
        if aux_param0 is None:
            aux_param0 = param[0]
        if aux_param1 is None:
            aux_param1 = param[1]
        if aux_param2 is None:
            aux_param2 = param[2]
        if aux_param3 is None:
            aux_param3 = param[3]
        r = self._bsmp_run_function(
            ID_function=_BSMPConst.cfg_siggen,
            type=type,
            num_cycles=num_cycles,
            freq=freq,
            amplitude=amplitude,
            offset=offset,
            aux_param0=aux_param0,
            aux_param1=aux_param1,
            aux_param2=aux_param2,
            aux_param3=aux_param3)
        return r

    def cmd_enable_siggen(self):
        """Enable SigGen."""
        r = self._bsmp_run_function(ID_function=_BSMPConst.enable_siggen)
        return r

    def cmd_disable_siggen(self):
        """Disable SigGen."""
        r = self._bsmp_run_function(ID_function=_BSMPConst.disable_siggen)
        return r

    # --- API: public properties and methods ---

    def read(self, field):
        """Return value of a field."""
        if field in ControllerIOC._read_field2func:
            func = getattr(self, ControllerIOC._read_field2func[field])
            value = func()
            return value
        else:
            print('Invalid controller.reader of {}'.format(field))

    def write(self, field, value):
        """Write value to a field."""
        if field in ControllerIOC._write_field2func:
            func = getattr(self, ControllerIOC._write_field2func[field])
            ret = func(value)
            return ret
>>>>>>> 72226500

    def __init__(self, pru, psmodel):
        """Use FBPEntities."""
        self._psmodel = psmodel

<<<<<<< HEAD
        if psmodel == 'FBP':
            self._bsmp_entities = FBPEntities()
        else:
            raise ValueError("Unknown model")

        self._pru = pru
        self._bsmp_conn = dict()
=======
    def _connected(self):
        """Return status of connection with BSMP slaves."""
        return self._serial_comm.get_connected(self._ID_device)

    def _get_wfmdata(self):
        wfmdata = self._serial_comm.get_wfmdata(self._ID_device)
        return wfmdata[:]

    def _get_wfmindex(self):
        return self._serial_comm.sync_pulse_count

    def _get_firmware_version(self):
        # get firmaware version from PS controller and prepend package
        # version number (IOC version)
        value = self._bsmp_get_variable(_BSMPConst.firmware_version)
        firmware_version = 'ioc:' + __version__ + ' ' + value
        return firmware_version

    def _get_ps_status(self):
        return self._bsmp_get_variable(_BSMPConst.ps_status)

    def _get_ps_setpoint(self):
        return self._bsmp_get_variable(_BSMPConst.ps_setpoint)

    def _get_ps_reference(self):
        return self._bsmp_get_variable(_BSMPConst.ps_reference)

    def _get_cycle_enable(self):
        return self._bsmp_get_variable(_BSMPConst.siggen_enable)

    def _get_cycle_type(self):
        return self._bsmp_get_variable(_BSMPConst.siggen_type)

    def _get_cycle_num_cycles(self):
        return self._bsmp_get_variable(_BSMPConst.siggen_num_cycles)

    def _get_cycle_n(self):
        return self._bsmp_get_variable(_BSMPConst.siggen_n)

    def _get_cycle_freq(self):
        return self._bsmp_get_variable(_BSMPConst.siggen_freq)

    def _get_cycle_amplitude(self):
        return self._bsmp_get_variable(_BSMPConst.siggen_amplitude)

    def _get_cycle_offset(self):
        return self._bsmp_get_variable(_BSMPConst.siggen_offset)

    def _get_cycle_aux_param(self):
        return self._bsmp_get_variable(_BSMPConst.siggen_aux_param)

    def _get_ps_soft_interlocks(self):
        return self._bsmp_get_variable(_BSMPConst.ps_soft_interlocks)
>>>>>>> 72226500

    def __getitem__(self, index):
        """Getitem."""
        return self.bsmp_conn[index]

    @property
    def pru(self):
        """PRU."""
        return self._pru

    @property
    def bsmp_conn(self):
        """Slaves."""
        return self._bsmp_conn

    def add_slave(self, slave_id):
        """Add a BSMP slave to make serial communication."""
        self.bsmp_conn[slave_id] = \
            BSMP(self._pru, slave_id, self._bsmp_entities)


<<<<<<< HEAD
class IOControllerSim(IOController):
    """Power supply controller for simulated bsmp."""

    def add_slave(self, slave_id):
        """Add a BSMP slave to make serial communication."""
        if self._psmodel == 'FBP':
            self.bsmp_conn[slave_id] = FBP_BSMPSim()
        else:
            raise ValueError("Unknown model")
        # (self._pru, slave_id, self._bsmp_entities)

=======
    def _bsmp_run_function(self, ID_function, **kwargs):
        # check if ps is in remote ctrlmode
        if not self._ps_interface_in_remote():
            return
        kwargs.update({'ID_function': ID_function})
        self._serial_comm.put(ID_device=self._ID_device,
                              ID_cmd=0x50,
                              kwargs=kwargs)

    def _get_ctrlmode(self):
        psc_status = _PSCStatus(self._get_ps_status())
        value = psc_status.interface
        return value

    def _get_pwrstate(self):
        psc_status = _PSCStatus(self._get_ps_status())
        value = psc_status.ioc_pwrstate
        return value

    def _get_opmode(self):
        psc_status = _PSCStatus(self._get_ps_status())
        value = psc_status.ioc_opmode
        return value
>>>>>>> 72226500

class _BSMPSim:
    """Virtual controller."""

<<<<<<< HEAD
    def __init__(self, bsmp_entities):
        """Entities."""
        self._variables = []
        self._bsmp_entities = bsmp_entities

    def __getitem__(self, index):
        """Getitem."""
        return self.bsmp_conn[index]
=======
    def _set_opmode(self, value):
        """Set opmode state."""
        # print('1. set_opmode', value)
        if not self._ps_interface_in_remote():
            return
        value = int(value)
        if not(0 <= value < len(_ps_opmode)):
            return None
        # set opmode state
        # print('2. set_opmode', value)
        if self._get_pwrstate() == _PSConst.PwrState.On:
            psc_status = _PSCStatus(self._get_ps_status())
            psc_status.ioc_opmode = value
            op_mode = psc_status.state
            # print('3. set_opmode', op_mode)
            self.cmd_select_op_mode(op_mode=op_mode)
        return value

    def _set_slowref(self, value):
        if not self._ps_interface_in_remote():
            return
        value = max(self._ps_db['Current-SP']['lolo'], value)
        value = min(self._ps_db['Current-SP']['hihi'], value)
        self.cmd_set_slowref(setpoint=value)

    def _cycle_enable(self, value):
        """Set CycleEnbl."""
        if not self._ps_interface_in_remote():
            return
        self.cmd_enable_siggen()

    def _cycle_disable(self, value):
        """Set CycleDsbl."""
        if not self._ps_interface_in_remote():
            return
        self.cmd_disable_siggen()

    def _set_cycle_type(self, value):
        """Set CycleType."""
        if not self._ps_interface_in_remote():
            return
        value = int(value)
        if not(0 <= value < len(_ps_cycle_type)):
            return None
        self.cmd_cfg_siggen(type=value)
        return value

    def _set_cycle_num_cycles(self, value):
        """Set CycleNrCycles."""
        if not self._ps_interface_in_remote():
            return
        value = int(value)
        self.cmd_cfg_siggen(num_cycles=value)
        return value

    def _set_cycle_freq(self, value):
        """Set CycleFreq."""
        if not self._ps_interface_in_remote():
            return
        self.cmd_cfg_siggen(freq=value)
        return value

    def _set_cycle_amplitude(self, value):
        """Set CycleAmpl."""
        if not self._ps_interface_in_remote():
            return
        self.cmd_cfg_siggen(amplitude=value)
        return value

    def _set_cycle_offset(self, value):
        """Set CycleOffset."""
        if not self._ps_interface_in_remote():
            return
        self.cmd_cfg_siggen(offset=value)
        return value

    def _set_cycle_aux_param(self, value):
        """Set CycleAuxParam."""
        if not self._ps_interface_in_remote():
            return
        if len(value) != 4:
            return
        self.cmd_cfg_siggen(
            aux_param0=value[0],
            aux_param1=value[1],
            aux_param2=value[2],
            aux_param3=value[3])
        return value
>>>>>>> 72226500

    @property
    def entities(self):
        """PS entities."""
        return self._bsmp_entities

<<<<<<< HEAD
    def read_variable(self, var_id):
        """Read a variable."""
        return Response.ok, self._variables[var_id]

    def remove_all_groups(self):
        """Remove all groups."""
        self.entities.remove_all_groups()
        return Response.ok, None
=======
    def _ps_interface_in_remote(self):
        psc_status = _PSCStatus(self._get_ps_status())
        interface = psc_status.interface
        return interface == _PSConst.Interface.Remote
>>>>>>> 72226500

    def read_group_variables(self, group_id):
        """Read group of variables."""
        ids = [var.eid for var in self.entities.groups[group_id].variables]
        return Response.ok, [self.read_variable(id)[1] for id in ids]

    def create_group(self, var_ids):
        """Create new group."""
        self.entities.add_group(var_ids)
        return Response.ok, None

    def execute_function(self, func_id, input_val=None):
        """Execute a function."""
        raise NotImplementedError()


<<<<<<< HEAD
class FBP_BSMPSim(_BSMPSim):
    """Simulate a PS controller."""
=======
    def __init__(self, variables):
        """Init method."""
        # TODO: ps-controller has initial values for its variables
        # these values are stores in eeprom. this should be eventually
        # simulated.
        self._state = {}
        for ID_variable, variable in variables.items():
            name, type_t, writable = variable
            if type_t == _BSMPConst.t_float:
                value = 0.0
            elif type_t in (_BSMPConst.t_status,
                            _BSMPConst.t_state,
                            _BSMPConst.t_remote,
                            _BSMPConst.t_model,
                            _BSMPConst.t_uint8,
                            _BSMPConst.t_uint16,
                            _BSMPConst.t_uint32):
                value = 0
            elif type_t == _BSMPConst.t_float4:
                value = [0.0, 0.0, 0.0, 0.0]
            elif type_t == _BSMPConst.t_char128:
                value = 'Simulated-ControllerPS'
            else:
                raise ValueError('Invalid BSMP variable type!')
            self._state[ID_variable] = value
>>>>>>> 72226500

    I_LOAD_FLUCTUATION_RMS = 0.01

    SlowRefState = 0
    SlowRefSyncState = 1
    CycleState = 2

    def __init__(self):
        """Use FBPEntities."""
        super().__init__(FBPEntities())
        # Set variables initial value
        firmware = [b'S', b'i', b'm', b'u', b'l', b'a', b't', b'i', b'o', b'n']
        while len(firmware) < 128:
            firmware.append('\x00'.encode())
        self._variables = [
            0, 0.0, 0.0, firmware, 0, 0, 0, 0, 0, 0.0, 0.0, 0.0, 0.0,
            [0.0, 0.0, 0.0, 0.0], 0, 0, 0.0, 0.0, 0.0, 0.0, 0.0, 0, 0, 0,
            0, 0, 0, 0.0, 0.0, 0.0, 0.0, 0.0]
        # Operation mode states
        self._states = [
            FBPSlowRefState(), FBPSlowRefState(), FBPCycleState(),
            FBPSlowRefState(), FBPSlowRefState(), FBPSlowRefState()]
        # Current state
        self._state = self._states[self.SlowRefState]

    def read_variable(self, var_id):
        """Read variable."""
        return Response.ok, self._state.read_variable(self._variables, var_id)

    def execute_function(self, func_id, input_val=None):
        """Execute a function."""
        # Switch FBP func ids
        if func_id == _c.F_TURN_ON:
            self._state.turn_on(self._variables)
        elif func_id == _c.F_TURN_OFF:
            self._state.turn_off(self._variables)
        elif func_id == _c.F_SELECT_OP_MODE:  # Change state
            # Verify if ps is on
            if self._is_on():
                self._state = self._states[input_val]
                self._state.select_op_mode(self._variables)
        elif func_id == _c.F_RESET_INTERLOCKS:  # Change state
            self._state.reset_interlocks(self._variables)
            self._state = self._states[self.SlowRefState]
        elif func_id == _c.F_SET_SLOWREF:
            if self._is_on():
                self._state.set_slowref(self._variables, input_val)
        elif func_id == _c.F_CFG_SIGGEN:
            self._state.cfg_siggen(self._variables, input_val)
        elif func_id == _c.F_SET_SIGGEN:
            self._state.set_siggen(self._variables, input_val)
        elif func_id == _c.F_ENABLE_SIGGEN:
            self._state.enable_siggen(self._variables)
        elif func_id == _c.F_DISABLE_SIGGEN:
            self._state.disable_siggen(self._variables)

        return Response.ok, None

    def _is_on(self):
        ps_status = self._variables[_c.V_PS_STATUS]
        psc_status = _PSCStatus(ps_status=ps_status)
        return psc_status.ioc_pwrstate


class _FBPState:
    """Represent FBP operation modes."""

    def read_variable(self, variables, var_id):
        """Read variable."""
        if var_id == _c.V_I_LOAD:
            return variables[var_id] + \
                _random.gauss(0.0, FBP_BSMPSim.I_LOAD_FLUCTUATION_RMS)
        value = variables[var_id]
        return value

<<<<<<< HEAD
    def turn_on(self, variables):
        """Turn ps on."""
        ps_status = variables[_c.V_PS_STATUS]
        psc_status = _PSCStatus(ps_status=ps_status)
        if psc_status.ioc_pwrstate == _PSConst.PwrState.Off:
            # Set PSController status
            psc_status.ioc_pwrstate = _PSConst.PwrState.On
            psc_status.ioc_opmode = _PSConst.OpMode.SlowRef
            variables[_c.V_PS_STATUS] = psc_status.ps_status
            # Set currents to 0
            variables[_c.V_PS_SETPOINT] = 0.0
            variables[_c.V_PS_REFERENCE] = 0.0
            variables[_c.V_I_LOAD] = 0.0

    def turn_off(self, variables):
        """Turn ps off."""
        ps_status = variables[_c.V_PS_STATUS]
        psc_status = _PSCStatus(ps_status=ps_status)
        if psc_status.ioc_pwrstate == _PSConst.PwrState.On:
            # Set PSController status
            psc_status.ioc_pwrstate = _PSConst.PwrState.Off
            variables[_c.V_PS_STATUS] = psc_status.ps_status
            # Set currents to 0
            variables[_c.V_PS_SETPOINT] = 0.0
            variables[_c.V_PS_REFERENCE] = 0.0
            variables[_c.V_I_LOAD] = 0.0

    def select_op_mode(self, variables):
        """Set operation mode."""
        raise NotImplementedError()

    def reset_interlocks(self, variables):
        """Reset ps."""
        ps_status = variables[_c.V_PS_STATUS]
        psc_status = _PSCStatus(ps_status=ps_status)
        # Set PSController status
        psc_status.ioc_opmode = _PSConst.OpMode.SlowRef
        variables[_c.V_PS_STATUS] = psc_status.ps_status
        # Set Current to 0
        variables[_c.V_PS_SETPOINT] = 0.0
        variables[_c.V_PS_REFERENCE] = 0.0
        variables[_c.V_I_LOAD] = 0.0
        # Reset interlocks
        variables[_c.V_PS_SOFT_INTERLOCKS] = 0
        variables[_c.V_PS_HARD_INTERLOCKS] = 0

    def set_slowref(self, variables, input_val):
        """Set current."""
        raise NotImplementedError()

    def cfg_siggen(self, variables, input_val):
        """Config siggen."""
        raise NotImplementedError()

    def set_siggen(self, variables, input_val):
        """Set siggen parameters in continuos mode."""
        raise NotImplementedError()

    def enable_siggen(self, variables):
        """Enable siggen."""
        variables[_c.V_SIGGEN_ENABLE] = 1

    def disable_siggen(self, variables):
        """Disable siggen."""
        variables[_c.V_SIGGEN_ENABLE] = 0


class FBPSlowRefState(_FBPState):
    """FBP SlowRef state."""

    def select_op_mode(self, variables):
        """Set operation mode."""
        ps_status = variables[_c.V_PS_STATUS]
        psc_status = _PSCStatus(ps_status=ps_status)
        psc_status.ioc_opmode = _PSConst.OpMode.SlowRef
        variables[_c.V_PS_STATUS] = psc_status.ps_status
        self.set_slowref(variables, variables[_c.V_PS_SETPOINT])

    def set_slowref(self, variables, input_val):
        """Set current."""
        variables[_c.V_PS_SETPOINT] = input_val
        variables[_c.V_PS_REFERENCE] = input_val
        variables[_c.V_I_LOAD] = input_val

    def cfg_siggen(self, variables, input_val):
        """Set siggen configuration parameters."""
        variables[_c.V_SIGGEN_TYPE] = input_val[0]
        variables[_c.V_SIGGEN_NUM_CYCLES] = input_val[1]
        variables[_c.V_SIGGEN_FREQ] = input_val[2]
        variables[_c.V_SIGGEN_AMPLITUDE] = input_val[3]
        variables[_c.V_SIGGEN_OFFSET] = input_val[4]
        variables[_c.V_SIGGEN_AUX_PARAM] = input_val[5:]

    def set_siggen(self, variables, input_val):
        """Set siggen configuration parameters while in continuos mode."""
        variables[_c.V_SIGGEN_FREQ] = input_val[0]
        variables[_c.V_SIGGEN_AMPLITUDE] = input_val[1]
        variables[_c.V_SIGGEN_OFFSET] = input_val[2]


class FBPCycleState(_FBPState):
    """FBP Cycle state."""

    def __init__(self):
        """Set cycle parameters."""
        self._siggen_canceled = False

    def read_variable(self, variables, var_id):
        """Return variable."""
        enbl = variables[_c.V_SIGGEN_ENABLE]
        if enbl and var_id in (_c.V_PS_REFERENCE, _c.V_I_LOAD):
            value = self._signal.get_value()
            variables[_c.V_PS_REFERENCE] = value
            variables[_c.V_I_LOAD] = value
        return super().read_variable(variables, var_id)

    def select_op_mode(self, variables):
        """Set operation mode."""
        ps_status = variables[_c.V_PS_STATUS]
        psc_status = _PSCStatus(ps_status=ps_status)
        psc_status.ioc_opmode = _PSConst.OpMode.Cycle
        variables[_c.V_PS_STATUS] = psc_status.ps_status
        variables[_c.V_SIGGEN_ENABLE] = 0
        variables[_c.V_PS_REFERENCE] = 0.0
        variables[_c.V_I_LOAD] = 0.0
        self._set_signal(variables)

    def reset_interlocks(self, variables):
        """Reset interlocks."""
        super().reset_interlocks(variables)
        self.disable_siggen(variables)

    def set_slowref(self, variables, input_val):
        """Set current."""
        variables[_c.V_PS_SETPOINT] = input_val

    def cfg_siggen(self, variables, input_val):
        """Set siggen configuration parameters."""
        if not variables[_c.V_SIGGEN_ENABLE]:
            variables[_c.V_SIGGEN_TYPE] = input_val[0]
            variables[_c.V_SIGGEN_NUM_CYCLES] = input_val[1]
            variables[_c.V_SIGGEN_FREQ] = input_val[2]
            variables[_c.V_SIGGEN_AMPLITUDE] = input_val[3]
            variables[_c.V_SIGGEN_OFFSET] = input_val[4]
            variables[_c.V_SIGGEN_AUX_PARAM] = input_val[5:]

    def set_siggen(self, variables, input_val):
        """Set siggen configuration parameters while in continuos mode."""
        if not variables[_c.V_SIGGEN_ENABLE] or \
                (variables[_c.V_SIGGEN_ENABLE] and
                 variables[_c.V_SIGGEN_NUM_CYCLES] == 0):
            variables[_c.V_SIGGEN_FREQ] = input_val[0]
            variables[_c.V_SIGGEN_AMPLITUDE] = input_val[1]
            variables[_c.V_SIGGEN_OFFSET] = input_val[2]

    def enable_siggen(self, variables):
        """Enable siggen."""
        variables[_c.V_SIGGEN_ENABLE] = 1
        self._set_signal(variables)
        if self._signal.duration() > 0:
            self._siggen_canceled = False
            thread = _Thread(
                target=self._finish_siggen,
                args=(variables, self._signal.duration()),
                daemon=True)
            thread.start()

    def disable_siggen(self, variables):
        """Disable siggen."""
        if variables[_c.V_SIGGEN_ENABLE] == 1:
            variables[_c.V_SIGGEN_ENABLE] = 0
            self._siggen_canceled = True
            self._signal.enable = False

    def _set_signal(self, variables):
        n = variables[_c.V_SIGGEN_NUM_CYCLES]
        # f = variables[_c.V_SIGGEN_FREQ]
        a = variables[_c.V_SIGGEN_AMPLITUDE]
        o = variables[_c.V_SIGGEN_OFFSET]
        aux = variables[_c.V_SIGGEN_AUX_PARAM]
        # Switch Type
        # t = variables[_c.V_SIGGEN_TYPE]:
        # if t == 0:
        # elif t == 1:
        # elif t == 2:
        #     self._signal = Trapezoidal(n, a, o, aux)
        # else:
        #     raise ValueError()
        self._signal = Trapezoidal(n, a, o, aux)

    def _finish_siggen(self, variables, time):
        time_up = False
        elapsed = 0
        while not time_up:
            _t.sleep(0.5)
            elapsed += 0.5
            if elapsed >= time:
                time_up = True
            if self._siggen_canceled:
                return
        val = self._signal.get_value()
        variables[_c.V_PS_REFERENCE] = val
        variables[_c.V_I_LOAD] = val
        variables[_c.V_SIGGEN_ENABLE] = 0
=======

class ControllerPSSim:
    """Simulator of power supply controller.

        This class implements simulation of power supply controllers. These
    controllers respond to BSMP commands from the IOC controller
    (ControllerIOC) sent through the serial line.
    """

    # TODO: implement detailed simulation of SigGen

    _I_LOAD_FLUCTUATION_RMS = 0.01  # [A]

    _funcs = {
        _BSMPConst.turn_on: '_func_turn_on',
        _BSMPConst.turn_off: '_func_turn_off',
        _BSMPConst.open_loop: '_func_open_loop',
        _BSMPConst.close_loop: '_func_close_loop',
        _BSMPConst.select_op_mode: '_func_select_op_mode',
        _BSMPConst.reset_interlocks: '_func_reset_interlocks',
        _BSMPConst.set_serial_termination: '_FUNC_NOT_IMPLEMENTED',
        _BSMPConst.sync_pulse: '_FUNC_NOT_IMPLEMENTED',
        _BSMPConst.set_slowref: '_func_set_slowref',
        _BSMPConst.set_slowref_fbp: '_FUNC_NOT_IMPLEMENTED',
        _BSMPConst.reset_counters: '_func_reset_counters',
        _BSMPConst.cfg_siggen: '_func_cfg_siggen',
        _BSMPConst.set_siggen: '_FUNC_NOT_IMPLEMENTED',
        _BSMPConst.enable_siggen: '_func_enable_siggen',
        _BSMPConst.disable_siggen: '_func_disable_siggen',
        _BSMPConst.set_slowref_readback: '_FUNC_NOT_IMPLEMENTED',
        _BSMPConst.set_slowref_fbp_readback: '_FUNC_NOT_IMPLEMENTED',
        _BSMPConst.set_param: '_FUNC_NOT_IMPLEMENTED',
        _BSMPConst.get_param: '_FUNC_NOT_IMPLEMENTED',
        _BSMPConst.save_param_eeprom: '_FUNC_NOT_IMPLEMENTED',
        _BSMPConst.load_param_eeprom: '_FUNC_NOT_IMPLEMENTED',
        _BSMPConst.save_param_bank: '_FUNC_NOT_IMPLEMENTED',
        _BSMPConst.load_param_bank: '_FUNC_NOT_IMPLEMENTED',
        _BSMPConst.set_dsp_coeffs: '_FUNC_NOT_IMPLEMENTED',
        _BSMPConst.get_dsp_coeff: '_FUNC_NOT_IMPLEMENTED',
        _BSMPConst.save_dsp_coeffs_eeprom: '_FUNC_NOT_IMPLEMENTED',
        _BSMPConst.load_dsp_coeffs_eeprom: '_FUNC_NOT_IMPLEMENTED',
        _BSMPConst.save_dsp_modules_eeprom: '_FUNC_NOT_IMPLEMENTED',
        _BSMPConst.load_dsp_modules_eeprom: '_FUNC_NOT_IMPLEMENTED',
        _BSMPConst.reset_udc: '_FUNC_NOT_IMPLEMENTED',
    }

    def __init__(self):
        """Init method."""
        self._state = PSState(variables=_get_variables_FBP())
        self._i_load_fluctuation = 0.0

    @property
    def state(self):
        """Return power supply state."""
        self._update_state()
        state = {variable: self._state[variable] for variable in
                 self._state.variables}
        if _BSMPConst.i_load in state:
            state[_BSMPConst.i_load] += self._i_load_fluctuation
        return state

    def __getitem__(self, key):
        """Return ps variable."""
        state = self.state
        return state[key]

    def exec_function(self, ID_function, **kwargs):
        """Execute ps-controller function."""
        if ID_function in ControllerPSSim._funcs:
            # if bsmp function is defined, get corresponding method and run it
            func = getattr(self, ControllerPSSim._funcs[ID_function])
            return func(**kwargs)
        else:
            raise ValueError(
                'Run of {} function not defined!'.format(hex(ID_function)))

    def _update_state(self):
        if ControllerPSSim._I_LOAD_FLUCTUATION_RMS != 0.0:
            self._i_load_fluctuation = \
                _random.gauss(0.0, ControllerPSSim._I_LOAD_FLUCTUATION_RMS)

    def _func_turn_on(self, **kwargs):
        status = self._state[_BSMPConst.ps_status]
        psc_status = _PSCStatus(status)
        psc_status.ioc_opmode = _PSConst.States.SlowRef
        self._state[_BSMPConst.ps_status] = psc_status.ps_status
        self._state[_BSMPConst.i_load] = \
            self._state[_BSMPConst.ps_reference] + \
            self._i_load_fluctuation
        return _ack.ok, None

    def _func_turn_off(self, **kwargs):
        status = self._state[_BSMPConst.ps_status]
        psc_status = _PSCStatus(status)
        psc_status.ioc_pwrstate = _PSConst.States.Off
        self._state[_BSMPConst.ps_status] = psc_status.ps_status
        self._state[_BSMPConst.ps_setpoint] = 0.0
        self._state[_BSMPConst.ps_reference] = 0.0
        self._state[_BSMPConst.i_load] = 0.0 + self._i_load_fluctuation
        return _ack.ok, None

    def _func_open_loop(self, **kwargs):
        status = self._state[_BSMPConst.ps_status]
        psc_status = _PSCStatus(status)
        psc_status.open_loop = 1
        self._state[_BSMPConst.ps_status] = psc_status.ps_status
        return _ack.ok, None

    def _func_close_loop(self, **kwargs):
        status = self._state[_BSMPConst.ps_status]
        psc_status = _PSCStatus(status)
        psc_status.open_loop = 0
        self._state[_BSMPConst.ps_status] = psc_status.ps_status
        return _ack.ok, None

    def _func_select_op_mode(self, **kwargs):
        status = self._state[_BSMPConst.ps_status]
        psc_status = _PSCStatus(status)
        psc_status.state = kwargs['op_mode']
        self._state[_BSMPConst.ps_status] = psc_status.ps_status
        return _ack.ok, None

    def _func_reset_interlocks(self, **kwargs):
        self._state[_BSMPConst.ps_soft_interlocks] = 0
        self._state[_BSMPConst.ps_hard_interlocks] = 0
        return _ack.ok, None

    def _func_set_slowref(self, **kwargs):
        self._state[_BSMPConst.ps_setpoint] = kwargs['setpoint']
        self._state[_BSMPConst.ps_reference] = \
            self._state[_BSMPConst.ps_setpoint]
        status = self._state[_BSMPConst.ps_status]
        psc_status = _PSCStatus(status)
        if psc_status.ioc_pwrstate == _PSConst.PwrState.On:
            # i_load <= ps_reference
            self._state[_BSMPConst.i_load] = \
                self._state[_BSMPConst.ps_reference] + self._i_load_fluctuation
        return _ack.ok, None

    def _func_reset_counters(self, **kwargs):
        self._state[_BSMPConst.counter_set_slowref] = 0
        self._state[_BSMPConst.counter_sync_pulse] = 0
        return _ack.ok, None

    def _func_cfg_siggen(self, **kwargs):
        # does not configure siggen if it is enabled already, accord. to spec.
        if self._state[_BSMPConst.siggen_enable] == 1:
            return
        self._state[_BSMPConst.siggen_type] = kwargs['type']
        self._state[_BSMPConst.siggen_num_cycles] = kwargs['num_cycles']
        self._state[_BSMPConst.siggen_freq] = kwargs['freq']
        self._state[_BSMPConst.siggen_amplitude] = kwargs['amplitude']
        self._state[_BSMPConst.siggen_offset] = kwargs['offset']
        self._state[_BSMPConst.siggen_aux_param] = [
            kwargs['aux_param0'], kwargs['aux_param1'],
            kwargs['aux_param2'], kwargs['aux_param3'],
        ]
        return _ack.ok, None

    def _func_enable_siggen(self, **kwargs):
        self._state[_BSMPConst.siggen_enable] = 1
        return _ack.ok, None

    def _func_disable_siggen(self, **kwargs):
        self._state[_BSMPConst.siggen_enable] = 0
        return _ack.ok, None

    def _FUNC_NOT_IMPLEMENTED(self, **kwargs):
        raise NotImplementedError(
            'Run of function not defined!'.format(hex(kwargs['ID_function'])))
>>>>>>> 72226500
<|MERGE_RESOLUTION|>--- conflicted
+++ resolved
@@ -5,20 +5,11 @@
 
 from siriuspy import util as _util
 from siriuspy.csdevice.pwrsupply import Const as _PSConst
-<<<<<<< HEAD
 from siriuspy.bsmp import Response, BSMP
 from siriuspy.pwrsupply.bsmp import FBPEntities
 from siriuspy.pwrsupply.status import PSCStatus as _PSCStatus
 from siriuspy.pwrsupply.bsmp import Const as _c
 from .siggen import Trapezoidal
-=======
-from siriuspy.csdevice.pwrsupply import ps_opmode as _ps_opmode
-from siriuspy.csdevice.pwrsupply import ps_cycle_type as _ps_cycle_type
-from siriuspy.pwrsupply.bsmp import Const as _BSMPConst
-from siriuspy.pwrsupply.bsmp import PSCStatus as _PSCStatus
-from siriuspy.pwrsupply.bsmp import get_variables_FBP as _get_variables_FBP
-
->>>>>>> 72226500
 
 __version__ = _util.get_last_commit_hash()
 
@@ -68,211 +59,15 @@
         raise NotImplementedError
 
 
-<<<<<<< HEAD
 class IOController:
     """Power supply controller."""
 
     BSMP_CONST = _c
-=======
-class ControllerIOC(PSCommInterface):
-    """ControllerIOC class.
-
-        This class implements methods and attributes to interact with power
-    supply controllers (ControllerPS) through the serial line (SeriaConn).
-    It can be used with any kind of power supply (any value of psmodel).
-    """
-
-    _WAIT_TURN_ON_OFF = 0.3  # [s]
-    _WAIT_RESET_INTLCKS = 0.1  # [s]
-
-    # conversion dict from PS fields to DSP properties for read method.
-    _read_field2func = {
-        'Version-Cte': '_get_firmware_version',
-        'CtrlMode-Mon': '_get_ctrlmode',
-        'PwrState-Sts': '_get_pwrstate',
-        'OpMode-Sts': '_get_opmode',
-        'Current-RB': '_get_ps_setpoint',
-        'CurrentRef-Mon': '_get_ps_reference',
-        'Current-Mon': '_get_i_load',
-        'IntlkSoft-Mon': '_get_ps_soft_interlocks',
-        'IntlkHard-Mon': '_get_ps_hard_interlocks',
-        'WfmIndex-Mon': '_get_wfmindex',
-        'WfmData-RB': '_get_wfmdata',
-        'CycleEnbl-Mon': '_get_cycle_enable',
-        'CycleType-Sts': '_get_cycle_type',
-        'CycleNrCycles-RB': '_get_cycle_num_cycles',
-        'CycleIndex-Mon': '_get_cycle_n',
-        'CycleFreq-RB': '_get_cycle_freq',
-        'CycleAmpl-RB': '_get_cycle_amplitude',
-        'CycleOffset-RB': '_get_cycle_offset',
-        'CycleAuxParam-RB': '_get_cycle_aux_param',
-    }
-
-    _write_field2func = {
-        'PwrState-Sel': '_set_pwrstate',
-        'OpMode-Sel': '_set_opmode',
-        'Current-SP': '_set_slowref',
-        'WfmData-SP': '_set_wfmdata',
-        'Reset-Cmd': '_reset',
-        'CycleEnbl-Cmd': '_cycle_enable',
-        'CycleDsbl-Cmd': '_cycle_disable',
-        'CycleType-Sel': '_set_cycle_type',
-        'CycleNrCycles-SP': '_set_cycle_num_cycles',
-        'CycleFreq-SP': '_set_cycle_freq',
-        'CycleAmpl-SP': '_set_cycle_amplitude',
-        'CycleOffset-SP': '_set_cycle_offset',
-        'CycleAuxParam-SP': '_set_cycle_aux_param',
-    }
-
-    # --- API: general power supply 'variables' ---
-
-    def __init__(self, serial_comm, ID_device, ps_database):
-        """Init method."""
-        PSCommInterface.__init__(self)
-        self._serial_comm = serial_comm
-        self._ID_device = ID_device
-        self._ps_db = ps_database
-        # self._opmode = _PSConst.OpMode.SlowRef
-        # self._wfmdata = [v for v in self._ps_db['WfmData-SP']['value']]
-
-        # ps_status = self._get_ps_status()
-
-        # reset interlocks
-        self.cmd_reset_interlocks()
-
-        # --- initializations ---
-        # (it was decided that IOC will only read status from PS controller)
-        # turn ps on and implicitly close control loop
-        # self._set_pwrstate(_PSConst.PwrState.On)
-        # set opmode do SlowRef
-        # self._set_opmode(_PSConst.OpMode.SlowRef)
-        # set reference current to zero
-        # self.cmd_set_slowref(0.0)
-
-    @property
-    def scanning(self):
-        """Return scanning state of serial comm."""
-        return self._serial_comm.scanning
-
-    # --- API: power supply 'functions' ---
-
-    def cmd_turn_on(self):
-        """PS controller function: turn power supply on."""
-        r = self._bsmp_run_function(ID_function=_BSMPConst.turn_on)
-        _time.sleep(ControllerIOC._WAIT_TURN_ON_OFF)
-        return r
-
-    def cmd_turn_off(self):
-        """PS controller function: turn power supply off."""
-        r = self._bsmp_run_function(ID_function=_BSMPConst.turn_off)
-        _time.sleep(ControllerIOC._WAIT_TURN_ON_OFF)
-        return r
-
-    def cmd_open_loop(self):
-        """Open DSP control loop."""
-        r = self._bsmp_run_function(ID_function=_BSMPConst.open_loop)
-        return r
-
-    def cmd_close_loop(self):
-        """PS controller command: close DSP control loop."""
-        r = self._bsmp_run_function(_BSMPConst.close_loop)
-        return r
-
-    def cmd_select_op_mode(self, op_mode):
-        """Select pscontroller operation mode."""
-        r = self._bsmp_run_function(_BSMPConst.select_op_mode,
-                                    op_mode=op_mode)
-        return r
-
-    def cmd_reset_interlocks(self):
-        """PS controller function: reset interlocks."""
-        r = self._bsmp_run_function(_BSMPConst.reset_interlocks)
-        _time.sleep(ControllerIOC._WAIT_RESET_INTLCKS)
-        return r
-
-    def cmd_set_slowref(self, setpoint):
-        """Set SlowRef reference value."""
-        r = self._bsmp_run_function(ID_function=_BSMPConst.set_slowref,
-                                    setpoint=setpoint)
-        return r
-
-    def cmd_cfg_siggen(self,
-                       type=None,
-                       num_cycles=None,
-                       freq=None,
-                       amplitude=None,
-                       offset=None,
-                       aux_param0=None,
-                       aux_param1=None,
-                       aux_param2=None,
-                       aux_param3=None):
-        """Configure SigGen parameters."""
-        if type is None:
-            type = self._bsmp_get_variable(_BSMPConst.siggen_type)
-        if num_cycles is None:
-            num_cycles = self._bsmp_get_variable(_BSMPConst.siggen_num_cycles)
-        if freq is None:
-            freq = self._bsmp_get_variable(_BSMPConst.siggen_freq)
-        if amplitude is None:
-            amplitude = self._bsmp_get_variable(_BSMPConst.siggen_amplitude)
-        if offset is None:
-            offset = self._bsmp_get_variable(_BSMPConst.siggen_offset)
-        param = self._bsmp_get_variable(_BSMPConst.siggen_aux_param)
-        if aux_param0 is None:
-            aux_param0 = param[0]
-        if aux_param1 is None:
-            aux_param1 = param[1]
-        if aux_param2 is None:
-            aux_param2 = param[2]
-        if aux_param3 is None:
-            aux_param3 = param[3]
-        r = self._bsmp_run_function(
-            ID_function=_BSMPConst.cfg_siggen,
-            type=type,
-            num_cycles=num_cycles,
-            freq=freq,
-            amplitude=amplitude,
-            offset=offset,
-            aux_param0=aux_param0,
-            aux_param1=aux_param1,
-            aux_param2=aux_param2,
-            aux_param3=aux_param3)
-        return r
-
-    def cmd_enable_siggen(self):
-        """Enable SigGen."""
-        r = self._bsmp_run_function(ID_function=_BSMPConst.enable_siggen)
-        return r
-
-    def cmd_disable_siggen(self):
-        """Disable SigGen."""
-        r = self._bsmp_run_function(ID_function=_BSMPConst.disable_siggen)
-        return r
-
-    # --- API: public properties and methods ---
-
-    def read(self, field):
-        """Return value of a field."""
-        if field in ControllerIOC._read_field2func:
-            func = getattr(self, ControllerIOC._read_field2func[field])
-            value = func()
-            return value
-        else:
-            print('Invalid controller.reader of {}'.format(field))
-
-    def write(self, field, value):
-        """Write value to a field."""
-        if field in ControllerIOC._write_field2func:
-            func = getattr(self, ControllerIOC._write_field2func[field])
-            ret = func(value)
-            return ret
->>>>>>> 72226500
 
     def __init__(self, pru, psmodel):
         """Use FBPEntities."""
         self._psmodel = psmodel
 
-<<<<<<< HEAD
         if psmodel == 'FBP':
             self._bsmp_entities = FBPEntities()
         else:
@@ -280,61 +75,6 @@
 
         self._pru = pru
         self._bsmp_conn = dict()
-=======
-    def _connected(self):
-        """Return status of connection with BSMP slaves."""
-        return self._serial_comm.get_connected(self._ID_device)
-
-    def _get_wfmdata(self):
-        wfmdata = self._serial_comm.get_wfmdata(self._ID_device)
-        return wfmdata[:]
-
-    def _get_wfmindex(self):
-        return self._serial_comm.sync_pulse_count
-
-    def _get_firmware_version(self):
-        # get firmaware version from PS controller and prepend package
-        # version number (IOC version)
-        value = self._bsmp_get_variable(_BSMPConst.firmware_version)
-        firmware_version = 'ioc:' + __version__ + ' ' + value
-        return firmware_version
-
-    def _get_ps_status(self):
-        return self._bsmp_get_variable(_BSMPConst.ps_status)
-
-    def _get_ps_setpoint(self):
-        return self._bsmp_get_variable(_BSMPConst.ps_setpoint)
-
-    def _get_ps_reference(self):
-        return self._bsmp_get_variable(_BSMPConst.ps_reference)
-
-    def _get_cycle_enable(self):
-        return self._bsmp_get_variable(_BSMPConst.siggen_enable)
-
-    def _get_cycle_type(self):
-        return self._bsmp_get_variable(_BSMPConst.siggen_type)
-
-    def _get_cycle_num_cycles(self):
-        return self._bsmp_get_variable(_BSMPConst.siggen_num_cycles)
-
-    def _get_cycle_n(self):
-        return self._bsmp_get_variable(_BSMPConst.siggen_n)
-
-    def _get_cycle_freq(self):
-        return self._bsmp_get_variable(_BSMPConst.siggen_freq)
-
-    def _get_cycle_amplitude(self):
-        return self._bsmp_get_variable(_BSMPConst.siggen_amplitude)
-
-    def _get_cycle_offset(self):
-        return self._bsmp_get_variable(_BSMPConst.siggen_offset)
-
-    def _get_cycle_aux_param(self):
-        return self._bsmp_get_variable(_BSMPConst.siggen_aux_param)
-
-    def _get_ps_soft_interlocks(self):
-        return self._bsmp_get_variable(_BSMPConst.ps_soft_interlocks)
->>>>>>> 72226500
 
     def __getitem__(self, index):
         """Getitem."""
@@ -356,7 +96,6 @@
             BSMP(self._pru, slave_id, self._bsmp_entities)
 
 
-<<<<<<< HEAD
 class IOControllerSim(IOController):
     """Power supply controller for simulated bsmp."""
 
@@ -368,36 +107,10 @@
             raise ValueError("Unknown model")
         # (self._pru, slave_id, self._bsmp_entities)
 
-=======
-    def _bsmp_run_function(self, ID_function, **kwargs):
-        # check if ps is in remote ctrlmode
-        if not self._ps_interface_in_remote():
-            return
-        kwargs.update({'ID_function': ID_function})
-        self._serial_comm.put(ID_device=self._ID_device,
-                              ID_cmd=0x50,
-                              kwargs=kwargs)
-
-    def _get_ctrlmode(self):
-        psc_status = _PSCStatus(self._get_ps_status())
-        value = psc_status.interface
-        return value
-
-    def _get_pwrstate(self):
-        psc_status = _PSCStatus(self._get_ps_status())
-        value = psc_status.ioc_pwrstate
-        return value
-
-    def _get_opmode(self):
-        psc_status = _PSCStatus(self._get_ps_status())
-        value = psc_status.ioc_opmode
-        return value
->>>>>>> 72226500
 
 class _BSMPSim:
     """Virtual controller."""
 
-<<<<<<< HEAD
     def __init__(self, bsmp_entities):
         """Entities."""
         self._variables = []
@@ -406,103 +119,12 @@
     def __getitem__(self, index):
         """Getitem."""
         return self.bsmp_conn[index]
-=======
-    def _set_opmode(self, value):
-        """Set opmode state."""
-        # print('1. set_opmode', value)
-        if not self._ps_interface_in_remote():
-            return
-        value = int(value)
-        if not(0 <= value < len(_ps_opmode)):
-            return None
-        # set opmode state
-        # print('2. set_opmode', value)
-        if self._get_pwrstate() == _PSConst.PwrState.On:
-            psc_status = _PSCStatus(self._get_ps_status())
-            psc_status.ioc_opmode = value
-            op_mode = psc_status.state
-            # print('3. set_opmode', op_mode)
-            self.cmd_select_op_mode(op_mode=op_mode)
-        return value
-
-    def _set_slowref(self, value):
-        if not self._ps_interface_in_remote():
-            return
-        value = max(self._ps_db['Current-SP']['lolo'], value)
-        value = min(self._ps_db['Current-SP']['hihi'], value)
-        self.cmd_set_slowref(setpoint=value)
-
-    def _cycle_enable(self, value):
-        """Set CycleEnbl."""
-        if not self._ps_interface_in_remote():
-            return
-        self.cmd_enable_siggen()
-
-    def _cycle_disable(self, value):
-        """Set CycleDsbl."""
-        if not self._ps_interface_in_remote():
-            return
-        self.cmd_disable_siggen()
-
-    def _set_cycle_type(self, value):
-        """Set CycleType."""
-        if not self._ps_interface_in_remote():
-            return
-        value = int(value)
-        if not(0 <= value < len(_ps_cycle_type)):
-            return None
-        self.cmd_cfg_siggen(type=value)
-        return value
-
-    def _set_cycle_num_cycles(self, value):
-        """Set CycleNrCycles."""
-        if not self._ps_interface_in_remote():
-            return
-        value = int(value)
-        self.cmd_cfg_siggen(num_cycles=value)
-        return value
-
-    def _set_cycle_freq(self, value):
-        """Set CycleFreq."""
-        if not self._ps_interface_in_remote():
-            return
-        self.cmd_cfg_siggen(freq=value)
-        return value
-
-    def _set_cycle_amplitude(self, value):
-        """Set CycleAmpl."""
-        if not self._ps_interface_in_remote():
-            return
-        self.cmd_cfg_siggen(amplitude=value)
-        return value
-
-    def _set_cycle_offset(self, value):
-        """Set CycleOffset."""
-        if not self._ps_interface_in_remote():
-            return
-        self.cmd_cfg_siggen(offset=value)
-        return value
-
-    def _set_cycle_aux_param(self, value):
-        """Set CycleAuxParam."""
-        if not self._ps_interface_in_remote():
-            return
-        if len(value) != 4:
-            return
-        self.cmd_cfg_siggen(
-            aux_param0=value[0],
-            aux_param1=value[1],
-            aux_param2=value[2],
-            aux_param3=value[3])
-        return value
->>>>>>> 72226500
 
     @property
     def entities(self):
         """PS entities."""
         return self._bsmp_entities
 
-<<<<<<< HEAD
     def read_variable(self, var_id):
         """Read a variable."""
         return Response.ok, self._variables[var_id]
@@ -511,12 +133,6 @@
         """Remove all groups."""
         self.entities.remove_all_groups()
         return Response.ok, None
-=======
-    def _ps_interface_in_remote(self):
-        psc_status = _PSCStatus(self._get_ps_status())
-        interface = psc_status.interface
-        return interface == _PSConst.Interface.Remote
->>>>>>> 72226500
 
     def read_group_variables(self, group_id):
         """Read group of variables."""
@@ -533,36 +149,8 @@
         raise NotImplementedError()
 
 
-<<<<<<< HEAD
 class FBP_BSMPSim(_BSMPSim):
     """Simulate a PS controller."""
-=======
-    def __init__(self, variables):
-        """Init method."""
-        # TODO: ps-controller has initial values for its variables
-        # these values are stores in eeprom. this should be eventually
-        # simulated.
-        self._state = {}
-        for ID_variable, variable in variables.items():
-            name, type_t, writable = variable
-            if type_t == _BSMPConst.t_float:
-                value = 0.0
-            elif type_t in (_BSMPConst.t_status,
-                            _BSMPConst.t_state,
-                            _BSMPConst.t_remote,
-                            _BSMPConst.t_model,
-                            _BSMPConst.t_uint8,
-                            _BSMPConst.t_uint16,
-                            _BSMPConst.t_uint32):
-                value = 0
-            elif type_t == _BSMPConst.t_float4:
-                value = [0.0, 0.0, 0.0, 0.0]
-            elif type_t == _BSMPConst.t_char128:
-                value = 'Simulated-ControllerPS'
-            else:
-                raise ValueError('Invalid BSMP variable type!')
-            self._state[ID_variable] = value
->>>>>>> 72226500
 
     I_LOAD_FLUCTUATION_RMS = 0.01
 
@@ -638,7 +226,6 @@
         value = variables[var_id]
         return value
 
-<<<<<<< HEAD
     def turn_on(self, variables):
         """Turn ps on."""
         ps_status = variables[_c.V_PS_STATUS]
@@ -842,176 +429,4 @@
         val = self._signal.get_value()
         variables[_c.V_PS_REFERENCE] = val
         variables[_c.V_I_LOAD] = val
-        variables[_c.V_SIGGEN_ENABLE] = 0
-=======
-
-class ControllerPSSim:
-    """Simulator of power supply controller.
-
-        This class implements simulation of power supply controllers. These
-    controllers respond to BSMP commands from the IOC controller
-    (ControllerIOC) sent through the serial line.
-    """
-
-    # TODO: implement detailed simulation of SigGen
-
-    _I_LOAD_FLUCTUATION_RMS = 0.01  # [A]
-
-    _funcs = {
-        _BSMPConst.turn_on: '_func_turn_on',
-        _BSMPConst.turn_off: '_func_turn_off',
-        _BSMPConst.open_loop: '_func_open_loop',
-        _BSMPConst.close_loop: '_func_close_loop',
-        _BSMPConst.select_op_mode: '_func_select_op_mode',
-        _BSMPConst.reset_interlocks: '_func_reset_interlocks',
-        _BSMPConst.set_serial_termination: '_FUNC_NOT_IMPLEMENTED',
-        _BSMPConst.sync_pulse: '_FUNC_NOT_IMPLEMENTED',
-        _BSMPConst.set_slowref: '_func_set_slowref',
-        _BSMPConst.set_slowref_fbp: '_FUNC_NOT_IMPLEMENTED',
-        _BSMPConst.reset_counters: '_func_reset_counters',
-        _BSMPConst.cfg_siggen: '_func_cfg_siggen',
-        _BSMPConst.set_siggen: '_FUNC_NOT_IMPLEMENTED',
-        _BSMPConst.enable_siggen: '_func_enable_siggen',
-        _BSMPConst.disable_siggen: '_func_disable_siggen',
-        _BSMPConst.set_slowref_readback: '_FUNC_NOT_IMPLEMENTED',
-        _BSMPConst.set_slowref_fbp_readback: '_FUNC_NOT_IMPLEMENTED',
-        _BSMPConst.set_param: '_FUNC_NOT_IMPLEMENTED',
-        _BSMPConst.get_param: '_FUNC_NOT_IMPLEMENTED',
-        _BSMPConst.save_param_eeprom: '_FUNC_NOT_IMPLEMENTED',
-        _BSMPConst.load_param_eeprom: '_FUNC_NOT_IMPLEMENTED',
-        _BSMPConst.save_param_bank: '_FUNC_NOT_IMPLEMENTED',
-        _BSMPConst.load_param_bank: '_FUNC_NOT_IMPLEMENTED',
-        _BSMPConst.set_dsp_coeffs: '_FUNC_NOT_IMPLEMENTED',
-        _BSMPConst.get_dsp_coeff: '_FUNC_NOT_IMPLEMENTED',
-        _BSMPConst.save_dsp_coeffs_eeprom: '_FUNC_NOT_IMPLEMENTED',
-        _BSMPConst.load_dsp_coeffs_eeprom: '_FUNC_NOT_IMPLEMENTED',
-        _BSMPConst.save_dsp_modules_eeprom: '_FUNC_NOT_IMPLEMENTED',
-        _BSMPConst.load_dsp_modules_eeprom: '_FUNC_NOT_IMPLEMENTED',
-        _BSMPConst.reset_udc: '_FUNC_NOT_IMPLEMENTED',
-    }
-
-    def __init__(self):
-        """Init method."""
-        self._state = PSState(variables=_get_variables_FBP())
-        self._i_load_fluctuation = 0.0
-
-    @property
-    def state(self):
-        """Return power supply state."""
-        self._update_state()
-        state = {variable: self._state[variable] for variable in
-                 self._state.variables}
-        if _BSMPConst.i_load in state:
-            state[_BSMPConst.i_load] += self._i_load_fluctuation
-        return state
-
-    def __getitem__(self, key):
-        """Return ps variable."""
-        state = self.state
-        return state[key]
-
-    def exec_function(self, ID_function, **kwargs):
-        """Execute ps-controller function."""
-        if ID_function in ControllerPSSim._funcs:
-            # if bsmp function is defined, get corresponding method and run it
-            func = getattr(self, ControllerPSSim._funcs[ID_function])
-            return func(**kwargs)
-        else:
-            raise ValueError(
-                'Run of {} function not defined!'.format(hex(ID_function)))
-
-    def _update_state(self):
-        if ControllerPSSim._I_LOAD_FLUCTUATION_RMS != 0.0:
-            self._i_load_fluctuation = \
-                _random.gauss(0.0, ControllerPSSim._I_LOAD_FLUCTUATION_RMS)
-
-    def _func_turn_on(self, **kwargs):
-        status = self._state[_BSMPConst.ps_status]
-        psc_status = _PSCStatus(status)
-        psc_status.ioc_opmode = _PSConst.States.SlowRef
-        self._state[_BSMPConst.ps_status] = psc_status.ps_status
-        self._state[_BSMPConst.i_load] = \
-            self._state[_BSMPConst.ps_reference] + \
-            self._i_load_fluctuation
-        return _ack.ok, None
-
-    def _func_turn_off(self, **kwargs):
-        status = self._state[_BSMPConst.ps_status]
-        psc_status = _PSCStatus(status)
-        psc_status.ioc_pwrstate = _PSConst.States.Off
-        self._state[_BSMPConst.ps_status] = psc_status.ps_status
-        self._state[_BSMPConst.ps_setpoint] = 0.0
-        self._state[_BSMPConst.ps_reference] = 0.0
-        self._state[_BSMPConst.i_load] = 0.0 + self._i_load_fluctuation
-        return _ack.ok, None
-
-    def _func_open_loop(self, **kwargs):
-        status = self._state[_BSMPConst.ps_status]
-        psc_status = _PSCStatus(status)
-        psc_status.open_loop = 1
-        self._state[_BSMPConst.ps_status] = psc_status.ps_status
-        return _ack.ok, None
-
-    def _func_close_loop(self, **kwargs):
-        status = self._state[_BSMPConst.ps_status]
-        psc_status = _PSCStatus(status)
-        psc_status.open_loop = 0
-        self._state[_BSMPConst.ps_status] = psc_status.ps_status
-        return _ack.ok, None
-
-    def _func_select_op_mode(self, **kwargs):
-        status = self._state[_BSMPConst.ps_status]
-        psc_status = _PSCStatus(status)
-        psc_status.state = kwargs['op_mode']
-        self._state[_BSMPConst.ps_status] = psc_status.ps_status
-        return _ack.ok, None
-
-    def _func_reset_interlocks(self, **kwargs):
-        self._state[_BSMPConst.ps_soft_interlocks] = 0
-        self._state[_BSMPConst.ps_hard_interlocks] = 0
-        return _ack.ok, None
-
-    def _func_set_slowref(self, **kwargs):
-        self._state[_BSMPConst.ps_setpoint] = kwargs['setpoint']
-        self._state[_BSMPConst.ps_reference] = \
-            self._state[_BSMPConst.ps_setpoint]
-        status = self._state[_BSMPConst.ps_status]
-        psc_status = _PSCStatus(status)
-        if psc_status.ioc_pwrstate == _PSConst.PwrState.On:
-            # i_load <= ps_reference
-            self._state[_BSMPConst.i_load] = \
-                self._state[_BSMPConst.ps_reference] + self._i_load_fluctuation
-        return _ack.ok, None
-
-    def _func_reset_counters(self, **kwargs):
-        self._state[_BSMPConst.counter_set_slowref] = 0
-        self._state[_BSMPConst.counter_sync_pulse] = 0
-        return _ack.ok, None
-
-    def _func_cfg_siggen(self, **kwargs):
-        # does not configure siggen if it is enabled already, accord. to spec.
-        if self._state[_BSMPConst.siggen_enable] == 1:
-            return
-        self._state[_BSMPConst.siggen_type] = kwargs['type']
-        self._state[_BSMPConst.siggen_num_cycles] = kwargs['num_cycles']
-        self._state[_BSMPConst.siggen_freq] = kwargs['freq']
-        self._state[_BSMPConst.siggen_amplitude] = kwargs['amplitude']
-        self._state[_BSMPConst.siggen_offset] = kwargs['offset']
-        self._state[_BSMPConst.siggen_aux_param] = [
-            kwargs['aux_param0'], kwargs['aux_param1'],
-            kwargs['aux_param2'], kwargs['aux_param3'],
-        ]
-        return _ack.ok, None
-
-    def _func_enable_siggen(self, **kwargs):
-        self._state[_BSMPConst.siggen_enable] = 1
-        return _ack.ok, None
-
-    def _func_disable_siggen(self, **kwargs):
-        self._state[_BSMPConst.siggen_enable] = 0
-        return _ack.ok, None
-
-    def _FUNC_NOT_IMPLEMENTED(self, **kwargs):
-        raise NotImplementedError(
-            'Run of function not defined!'.format(hex(kwargs['ID_function'])))
->>>>>>> 72226500
+        variables[_c.V_SIGGEN_ENABLE] = 0