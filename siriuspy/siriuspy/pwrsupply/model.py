--- conflicted
+++ resolved
@@ -10,12 +10,9 @@
 from siriuspy.csdevice.pwrsupply import get_ma_propty_database  as _get_ma_propty_database
 from siriuspy.pwrsupply.controller import ControllerSim as _ControllerSim
 from siriuspy.pwrsupply.controller import ControllerEpics as _ControllerEpics
-<<<<<<< HEAD
 from abc import abstractmethod as _abstractmethod
 from abc import ABCMeta as _ABCMeta
-=======
 from siriuspy.magnet.excdata import ExcitationData as _ExcitationData
->>>>>>> 983e64b0
 
 
 _connection_timeout = 0.0
@@ -534,16 +531,10 @@
     }
 
     _nominal_values = {
-<<<<<<< HEAD
         'SI': (3.0, (2.7553 + 4.0964) * _math.pi/180.0),
         'TS': (3.0, (5 + 1.0/3.0) * _math.pi/180.0),
         'BO': (3.0, 7.2 * _math.pi/180.0),
         'TB': (0.150, 15.0 * _math.pi/180.0),
-=======
-        # section, nominal_energy, nominal_deflection
-        'SI': (3.0, None,),
-        'BO': (3.0, None,),
->>>>>>> 983e64b0
     }
 
     def __init__(self, maname):
@@ -566,15 +557,7 @@
 class _StrthMADip(_Strth):
 
     def __init__(self, maname):
-<<<<<<< HEAD
         super().__init__(maname) #Won't work for dip
-=======
-        self._ps = PowerSupplyEpicsSync(controllers=_Strth._dipoles_ps[maname.section])
-        self.excdat = _ExcitationData
-        self._nominal_energy, self._nominal_angle = _Strth._nominal_values[maname.section]
-        nominal_brho = _util.beam_rigidity(self._nominal_energy)
-        self._nominal_intf = self._nominal_angle * nominal_brho
->>>>>>> 983e64b0
 
     def get_strength(self, current):
         ''' Return dipole strength '''
@@ -591,7 +574,7 @@
     def get_current(self, strength):
         ''' Returns dipole current '''
 
-        
+
         intfield = self._nominal_intf * (strength / self._nominal_energy)
         return self._psdata._excdata.field_2_current(insfield)
 
