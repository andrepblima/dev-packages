--- conflicted
+++ resolved
@@ -243,25 +243,14 @@
                                               current_max = self._psdata.splims['DRVH'],
                                               callback = self._mycallback,
                                               current_std = current_std,
-<<<<<<< HEAD
                                               psname=self._psdata.psname)
 
             self._pwrstate_sel = self._psdata.propty_database['PwrState-Sel']['value']
             self._opmode_sel   = self._psdata.propty_database['OpMode-Sel']['value']
             self._current_sp   = self._psdata.propty_database['Current-SP']['value']
-            self._wfmlabel_sp  = self._psdata.propty_database['WfmLabel-SP']['value']
+            self._wfmlabel_sp  = self._controller.wfmlabel
             self._wfmload_sel  = self._psdata.propty_database['WfmLoad-Sel']['value']
             self._wfmdata_sp   = self._psdata.propty_database['WfmData-SP']['value']
-=======
-                                              name_ps=self._name_ps)
-            #print(self._name_ps)
-            self._pwrstate_sel = self._database['PwrState-Sel']['value']
-            self._opmode_sel   = self._database['OpMode-Sel']['value']
-            self._current_sp   = self._database['Current-SP']['value']
-            self._wfmlabel_sp  = self._controller.wfmlabel
-            self._wfmload_sel  = self._database['WfmLoad-Sel']['value']
-            self._wfmdata_sp   = self._database['WfmData-SP']['value']
->>>>>>> bf8c2f62
             self._controller.pwrstate   = self._pwrstate_sel
             self._controller.opmode     = self._opmode_sel
             self._controller.current_sp = self._current_sp
