*~


<<<<<<< HEAD
#Conflitoooossssssssssss

=======
>>>>>>> c30d1266
# Byte-compiled / optimized / DLL files
__pycache__/
*.py[cod]

# C extensions
*.so

# Distribution / packaging
.Python
env/
build/
develop-eggs/
dist/
downloads/
eggs/
.eggs/
lib/
lib64/
parts/
sdist/
var/
*.egg-info/
.installed.cfg
*.egg

# PyInstaller
#  Usually these files are written by a python script from a template
#  before PyInstaller builds the exe, so as to inject date/other infos into it.
*.manifest
*.spec

# Installer logs
pip-log.txt
pip-delete-this-directory.txt

# Unit test / coverage reports
htmlcov/
.tox/
.coverage
.coverage.*
.cache
nosetests.xml
coverage.xml
*,cover

# Translations
*.mo
*.pot

# Django stuff:
*.log

# Sphinx documentation
docs/_build/

# Doxygen documentation
doc/doxygen/html/
doc/doxygen/documentation.html

# PyBuilder
target/<|MERGE_RESOLUTION|>--- conflicted
+++ resolved
@@ -1,11 +1,5 @@
 *~
 
-
-<<<<<<< HEAD
-#Conflitoooossssssssssss
-
-=======
->>>>>>> c30d1266
 # Byte-compiled / optimized / DLL files
 __pycache__/
 *.py[cod]
